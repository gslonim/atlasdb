--- conflicted
+++ resolved
@@ -35,33 +35,9 @@
 
     @Override
     protected KeyValueService getKeyValueService() {
-<<<<<<< HEAD
-        return CassandraKeyValueService.create(
+        return CassandraKeyValueServiceImpl.create(
                 CassandraKeyValueServiceConfigManager.createSimpleManager(
                         CassandraContainer.KVS_CONFIG), CassandraContainer.LEADER_CONFIG);
-=======
-        CassandraKeyValueServiceConfig config = useColumnBatchSize
-                ? ImmutableCassandraKeyValueServiceConfig.copyOf(CassandraContainer.KVS_CONFIG)
-                        .withTimestampsGetterBatchSize(10)
-                : CassandraContainer.KVS_CONFIG;
-
-        return CassandraKeyValueServiceImpl.create(
-                CassandraKeyValueServiceConfigManager.createSimpleManager(config), CassandraContainer.LEADER_CONFIG);
-    }
-
-    @Test
-    public void should_not_oom_when_there_are_many_large_values_to_sweep() {
-        Assume.assumeTrue("should_not_oom test will always fail if column batch size is not set!", useColumnBatchSize);
-
-        createTable(TableMetadataPersistence.SweepStrategy.CONSERVATIVE);
-
-        long numInsertions = 100;
-        insertMultipleValues(numInsertions);
-
-        long sweepTimestamp = numInsertions + 1;
-        SweepResults results = completeSweep(sweepTimestamp);
-        Assert.assertEquals(numInsertions - 1, results.getStaleValuesDeleted());
->>>>>>> 7ced9b38
     }
 
     @Test
