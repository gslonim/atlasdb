--- conflicted
+++ resolved
@@ -15,14 +15,9 @@
  */
 package com.palantir.atlasdb.keyvalue.cassandra;
 
-<<<<<<< HEAD
-import org.joda.time.Duration;
-=======
-import java.io.IOException;
 import java.net.InetSocketAddress;
 
-import org.junit.AfterClass;
->>>>>>> 061ba6d1
+import org.joda.time.Duration;
 import org.junit.BeforeClass;
 import org.junit.runner.RunWith;
 import org.junit.runners.Suite;
@@ -41,7 +36,7 @@
 public class CassandraTestSuite {
     
     static CassandraKeyValueServiceConfig CKVS_CONFIG = ImmutableCassandraKeyValueServiceConfig.builder()
-            .addServers(new InetSocketAddress("localhost", 9160))
+            .addServers(new InetSocketAddress(CassandraTestConfigs.CASSANDRA_HOST, CassandraTestConfigs.THRIFT_PORT))
             .poolSize(20)
             .keyspace("atlasdb")
             .ssl(false)
@@ -54,17 +49,7 @@
             .build();
 
     @BeforeClass
-<<<<<<< HEAD
     public static void waitUntilCassandraIsUp() {
         CassandraTestTools.waitTillServiceIsUp(CassandraTestConfigs.CASSANDRA_HOST, CassandraTestConfigs.THRIFT_PORT, Duration.millis(2000));
-=======
-    public static void setup() throws IOException, InterruptedException {
-        CassandraService.start(CassandraService.DEFAULT_CONFIG);
-    }
-
-    @AfterClass
-    public static void stop() throws IOException {
-        CassandraService.stop();
->>>>>>> 061ba6d1
     }
 }