plugins {
    id 'org.inferred.processors' version '1.1'
}

apply from: "../gradle/shared.gradle"

dependencies {
  compile project(":atlasdb-client")
  compile project(":atlasdb-spi")
  compile project(":commons-cassandra")
  compile project(':timestamp-impl')
<<<<<<< HEAD
}

configurations.matching({ it.name in ['compile', 'runtime'] }).all {
    resolutionStrategy {
        force 'com.fasterxml.jackson.core:jackson-databind:' + libVersions.jackson
        force 'com.fasterxml.jackson.core:jackson-core:' + libVersions.jackson
        force 'com.fasterxml.jackson.datatype:jackson-datatype-guava:' + libVersions.jackson
        force 'com.google.guava:guava:' + libVersions.guava
    }
=======
  
  processor 'org.immutables:value:2.0.21'
>>>>>>> c271920e
}<|MERGE_RESOLUTION|>--- conflicted
+++ resolved
@@ -9,7 +9,8 @@
   compile project(":atlasdb-spi")
   compile project(":commons-cassandra")
   compile project(':timestamp-impl')
-<<<<<<< HEAD
+  
+  processor 'org.immutables:value:2.0.21'
 }
 
 configurations.matching({ it.name in ['compile', 'runtime'] }).all {
@@ -19,8 +20,4 @@
         force 'com.fasterxml.jackson.datatype:jackson-datatype-guava:' + libVersions.jackson
         force 'com.google.guava:guava:' + libVersions.guava
     }
-=======
-  
-  processor 'org.immutables:value:2.0.21'
->>>>>>> c271920e
 }