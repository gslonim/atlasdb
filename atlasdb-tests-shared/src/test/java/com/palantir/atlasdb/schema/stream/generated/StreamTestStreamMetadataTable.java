--- conflicted
+++ resolved
@@ -745,9 +745,5 @@
      * {@link UnsignedBytes}
      * {@link ValueType}
      */
-<<<<<<< HEAD
-    static String __CLASS_HASH = "fuAEeEahauS+T0p1nbvQhg==";
-=======
-    static String __CLASS_HASH = "KTlzZnx0VVIY6B4RAbr2OA==";
->>>>>>> ac755b2a
+    static String __CLASS_HASH = "uMvvl03oO2zBpk9p1xq7ow==";
 }