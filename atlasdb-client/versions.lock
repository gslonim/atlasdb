--- conflicted
+++ resolved
@@ -93,14 +93,10 @@
         "com.google.code.findbugs:jsr305": {
             "locked": "3.0.1",
             "transitive": [
-<<<<<<< HEAD
                 "com.palantir.atlasdb:atlasdb-commons",
                 "com.palantir.remoting-api:errors",
                 "com.palantir.remoting3:jaxrs-clients",
                 "com.palantir.remoting3:refresh-utils"
-=======
-                "com.palantir.atlasdb:atlasdb-commons"
->>>>>>> f236d3b8
             ]
         },
         "com.google.guava:guava": {
@@ -247,10 +243,7 @@
         "com.palantir.remoting3:jaxrs-clients": {
             "locked": "3.5.1",
             "transitive": [
-<<<<<<< HEAD
-                "com.palantir.atlasdb:atlasdb-api",
-=======
->>>>>>> f236d3b8
+                "com.palantir.atlasdb:atlasdb-api",
                 "com.palantir.atlasdb:qos-service-api"
             ]
         },
@@ -309,11 +302,7 @@
             ]
         },
         "com.palantir.tritium:tritium-api": {
-<<<<<<< HEAD
-            "locked": "0.8.4",
-=======
-            "locked": "0.9.0",
->>>>>>> f236d3b8
+            "locked": "0.9.0",
             "transitive": [
                 "com.palantir.tritium:tritium-core",
                 "com.palantir.tritium:tritium-lib",
@@ -323,11 +312,7 @@
             ]
         },
         "com.palantir.tritium:tritium-core": {
-<<<<<<< HEAD
-            "locked": "0.8.4",
-=======
-            "locked": "0.9.0",
->>>>>>> f236d3b8
+            "locked": "0.9.0",
             "transitive": [
                 "com.palantir.tritium:tritium-lib",
                 "com.palantir.tritium:tritium-metrics",
@@ -336,53 +321,31 @@
             ]
         },
         "com.palantir.tritium:tritium-lib": {
-<<<<<<< HEAD
-            "locked": "0.8.4"
+            "locked": "0.9.0"
         },
         "com.palantir.tritium:tritium-metrics": {
-            "locked": "0.8.4",
-=======
+            "locked": "0.9.0",
+            "transitive": [
+                "com.palantir.tritium:tritium-lib"
+            ]
+        },
+        "com.palantir.tritium:tritium-proxy": {
+            "locked": "0.9.0",
+            "transitive": [
+                "com.palantir.tritium:tritium-lib"
+            ]
+        },
+        "com.palantir.tritium:tritium-registry": {
             "locked": "0.9.0"
         },
-        "com.palantir.tritium:tritium-metrics": {
-            "locked": "0.9.0",
->>>>>>> f236d3b8
+        "com.palantir.tritium:tritium-slf4j": {
+            "locked": "0.9.0",
             "transitive": [
                 "com.palantir.tritium:tritium-lib"
             ]
         },
-        "com.palantir.tritium:tritium-proxy": {
-<<<<<<< HEAD
-            "locked": "0.8.4",
-=======
-            "locked": "0.9.0",
->>>>>>> f236d3b8
-            "transitive": [
-                "com.palantir.tritium:tritium-lib"
-            ]
-        },
-        "com.palantir.tritium:tritium-registry": {
-<<<<<<< HEAD
-            "locked": "0.8.4"
-        },
-        "com.palantir.tritium:tritium-slf4j": {
-            "locked": "0.8.4",
-=======
-            "locked": "0.9.0"
-        },
-        "com.palantir.tritium:tritium-slf4j": {
-            "locked": "0.9.0",
->>>>>>> f236d3b8
-            "transitive": [
-                "com.palantir.tritium:tritium-lib"
-            ]
-        },
         "com.palantir.tritium:tritium-tracing": {
-<<<<<<< HEAD
-            "locked": "0.8.4",
-=======
-            "locked": "0.9.0",
->>>>>>> f236d3b8
+            "locked": "0.9.0",
             "transitive": [
                 "com.palantir.tritium:tritium-lib"
             ]
@@ -393,7 +356,6 @@
                 "com.palantir.remoting3:okhttp-clients"
             ]
         },
-<<<<<<< HEAD
         "com.squareup.okhttp3:okhttp": {
             "locked": "3.8.1",
             "transitive": [
@@ -409,8 +371,6 @@
                 "com.squareup.okhttp3:okhttp"
             ]
         },
-=======
->>>>>>> f236d3b8
         "com.squareup:javapoet": {
             "locked": "1.9.0",
             "requested": "1.9.0"
@@ -594,14 +554,10 @@
         "com.google.code.findbugs:jsr305": {
             "locked": "3.0.1",
             "transitive": [
-<<<<<<< HEAD
                 "com.palantir.atlasdb:atlasdb-commons",
                 "com.palantir.remoting-api:errors",
                 "com.palantir.remoting3:jaxrs-clients",
                 "com.palantir.remoting3:refresh-utils"
-=======
-                "com.palantir.atlasdb:atlasdb-commons"
->>>>>>> f236d3b8
             ]
         },
         "com.google.guava:guava": {
@@ -748,10 +704,7 @@
         "com.palantir.remoting3:jaxrs-clients": {
             "locked": "3.5.1",
             "transitive": [
-<<<<<<< HEAD
-                "com.palantir.atlasdb:atlasdb-api",
-=======
->>>>>>> f236d3b8
+                "com.palantir.atlasdb:atlasdb-api",
                 "com.palantir.atlasdb:qos-service-api"
             ]
         },
@@ -810,11 +763,7 @@
             ]
         },
         "com.palantir.tritium:tritium-api": {
-<<<<<<< HEAD
-            "locked": "0.8.4",
-=======
-            "locked": "0.9.0",
->>>>>>> f236d3b8
+            "locked": "0.9.0",
             "transitive": [
                 "com.palantir.tritium:tritium-core",
                 "com.palantir.tritium:tritium-lib",
@@ -824,11 +773,7 @@
             ]
         },
         "com.palantir.tritium:tritium-core": {
-<<<<<<< HEAD
-            "locked": "0.8.4",
-=======
-            "locked": "0.9.0",
->>>>>>> f236d3b8
+            "locked": "0.9.0",
             "transitive": [
                 "com.palantir.tritium:tritium-lib",
                 "com.palantir.tritium:tritium-metrics",
@@ -837,53 +782,31 @@
             ]
         },
         "com.palantir.tritium:tritium-lib": {
-<<<<<<< HEAD
-            "locked": "0.8.4"
+            "locked": "0.9.0"
         },
         "com.palantir.tritium:tritium-metrics": {
-            "locked": "0.8.4",
-=======
+            "locked": "0.9.0",
+            "transitive": [
+                "com.palantir.tritium:tritium-lib"
+            ]
+        },
+        "com.palantir.tritium:tritium-proxy": {
+            "locked": "0.9.0",
+            "transitive": [
+                "com.palantir.tritium:tritium-lib"
+            ]
+        },
+        "com.palantir.tritium:tritium-registry": {
             "locked": "0.9.0"
         },
-        "com.palantir.tritium:tritium-metrics": {
-            "locked": "0.9.0",
->>>>>>> f236d3b8
+        "com.palantir.tritium:tritium-slf4j": {
+            "locked": "0.9.0",
             "transitive": [
                 "com.palantir.tritium:tritium-lib"
             ]
         },
-        "com.palantir.tritium:tritium-proxy": {
-<<<<<<< HEAD
-            "locked": "0.8.4",
-=======
-            "locked": "0.9.0",
->>>>>>> f236d3b8
-            "transitive": [
-                "com.palantir.tritium:tritium-lib"
-            ]
-        },
-        "com.palantir.tritium:tritium-registry": {
-<<<<<<< HEAD
-            "locked": "0.8.4"
-        },
-        "com.palantir.tritium:tritium-slf4j": {
-            "locked": "0.8.4",
-=======
-            "locked": "0.9.0"
-        },
-        "com.palantir.tritium:tritium-slf4j": {
-            "locked": "0.9.0",
->>>>>>> f236d3b8
-            "transitive": [
-                "com.palantir.tritium:tritium-lib"
-            ]
-        },
         "com.palantir.tritium:tritium-tracing": {
-<<<<<<< HEAD
-            "locked": "0.8.4",
-=======
-            "locked": "0.9.0",
->>>>>>> f236d3b8
+            "locked": "0.9.0",
             "transitive": [
                 "com.palantir.tritium:tritium-lib"
             ]
@@ -894,7 +817,6 @@
                 "com.palantir.remoting3:okhttp-clients"
             ]
         },
-<<<<<<< HEAD
         "com.squareup.okhttp3:okhttp": {
             "locked": "3.8.1",
             "transitive": [
@@ -910,8 +832,6 @@
                 "com.squareup.okhttp3:okhttp"
             ]
         },
-=======
->>>>>>> f236d3b8
         "com.squareup:javapoet": {
             "locked": "1.9.0",
             "requested": "1.9.0"
