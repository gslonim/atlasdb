/*
 * Copyright 2017 Palantir Technologies, Inc. All rights reserved.
 *
 * Licensed under the BSD-3 License (the "License");
 * you may not use this file except in compliance with the License.
 * You may obtain a copy of the License at
 *
 * http://opensource.org/licenses/BSD-3-Clause
 *
 * Unless required by applicable law or agreed to in writing, software
 * distributed under the License is distributed on an "AS IS" BASIS,
 * WITHOUT WARRANTIES OR CONDITIONS OF ANY KIND, either express or implied.
 * See the License for the specific language governing permissions and
 * limitations under the License.
 */

package com.palantir.atlasdb.util;

import static org.assertj.core.api.Assertions.assertThat;

import java.util.List;
import java.util.ListIterator;

import org.junit.After;
import org.junit.Test;

import com.codahale.metrics.Gauge;
import com.codahale.metrics.Meter;
import com.codahale.metrics.MetricFilter;
import com.codahale.metrics.MetricRegistry;
import com.google.common.collect.ImmutableMap;
import com.palantir.tritium.metrics.registry.DefaultTaggedMetricRegistry;
import com.palantir.tritium.metrics.registry.MetricName;
import com.palantir.tritium.metrics.registry.TaggedMetricRegistry;

public class MetricsManagerTest {
    private static final Class<List> LIST_CLASS = List.class;
    private static final Class<ListIterator> LIST_ITERATOR_CLASS = ListIterator.class;

    private static final String ERROR_PREFIX = "error";
    private static final String OUT_OF_BOUNDS = "outofbounds";
    private static final String ERROR_OUT_OF_BOUNDS = ERROR_PREFIX + "." + OUT_OF_BOUNDS;
    private static final String OOM = "oom";
    private static final String ERROR_OOM = ERROR_PREFIX + "." + OOM;
    private static final String RUNTIME = "runtime";
    private static final String METER_NAME = "meterName";

    private static final Gauge GAUGE = () -> 1L;
    private static final Meter METER = new Meter();

    private final MetricRegistry registry = new MetricRegistry();
<<<<<<< HEAD
    private TaggedMetricRegistry taggedMetricRegistry = DefaultTaggedMetricRegistry.getDefault();
=======
    private final TaggedMetricRegistry taggedMetricRegistry = DefaultTaggedMetricRegistry.getDefault();
>>>>>>> f236d3b8
    private final MetricsManager metricsManager = new MetricsManager(registry, taggedMetricRegistry);

    @Test
    public void registersMetricsByName() {
        metricsManager.registerMetric(LIST_CLASS, ERROR_OOM, GAUGE);

        assertThat(registry.getNames()).containsExactly(MetricRegistry.name(LIST_CLASS, ERROR_OOM));
    }

    @Test
    public void registersMetricsByPrefixAndName() {
        metricsManager.registerMetric(LIST_CLASS, ERROR_PREFIX, OUT_OF_BOUNDS, GAUGE);

        assertThat(registry.getNames()).containsExactly(MetricRegistry.name(LIST_CLASS, ERROR_OUT_OF_BOUNDS));
    }

    @Test
    public void registersMeters() {
        metricsManager.registerOrGetMeter(LIST_CLASS, RUNTIME, METER_NAME);

        assertThat(registry.getMeters().keySet()).containsExactly(
                MetricRegistry.name(LIST_CLASS, RUNTIME, METER_NAME));
    }

    @Test
    public void registersSingleTaggedGauge() {
        ImmutableMap<String, String> oneTag = ImmutableMap.of("tag1", "value");
        metricsManager.registerMetric(LIST_CLASS, METER_NAME, GAUGE, oneTag);

        assertThat(taggedMetricRegistry.getMetrics().keySet())
                .contains(MetricName.builder()
                        .safeName(MetricRegistry.name(LIST_CLASS, METER_NAME))
                        .safeTags(oneTag)
                        .build());
    }

    @Test
    public void registersMultipleTaggedGauge() {
        ImmutableMap<String, String> oneTag = ImmutableMap.of("tag1", "value", "tag2", "value2");
        metricsManager.registerMetric(LIST_CLASS, METER_NAME, GAUGE, oneTag);

        assertThat(taggedMetricRegistry.getMetrics().keySet())
                .contains(MetricName.builder()
                        .safeName(MetricRegistry.name(LIST_CLASS, METER_NAME))
                        .safeTags(oneTag)
                        .build());
    }

    @Test
    public void registersSameGaugeMultipleTimesWithDifferentTags() {
        ImmutableMap<String, String> gauge1Tags = ImmutableMap.of("tag1", "value");
        ImmutableMap<String, String> gauge2Tags = ImmutableMap.of("tag2", "value2");
        metricsManager.registerMetric(LIST_CLASS, METER_NAME, GAUGE, gauge1Tags);
        metricsManager.registerMetric(LIST_CLASS, METER_NAME, GAUGE, gauge2Tags);

        assertThat(taggedMetricRegistry.getMetrics().keySet())
                .contains(MetricName.builder().safeName(MetricRegistry.name(LIST_CLASS, METER_NAME)).safeTags(gauge1Tags).build(),
                        MetricName.builder().safeName(MetricRegistry.name(LIST_CLASS, METER_NAME)).safeTags(gauge2Tags).build());
    }

    @Test
    public void registersSameMetricNameAcrossClasses() {
        metricsManager.registerMetric(LIST_CLASS, ERROR_OUT_OF_BOUNDS, GAUGE);
        metricsManager.registerMetric(LIST_ITERATOR_CLASS, ERROR_OUT_OF_BOUNDS, GAUGE);

        assertThat(registry.getNames()).containsExactly(
                MetricRegistry.name(LIST_CLASS, ERROR_OUT_OF_BOUNDS),
                MetricRegistry.name(LIST_ITERATOR_CLASS, ERROR_OUT_OF_BOUNDS));
    }

    @Test
    public void deregistersAllMetrics() {
        metricsManager.registerMetric(LIST_CLASS, RUNTIME, GAUGE);
        metricsManager.deregisterMetrics();

        assertThat(registry.getNames()).isEmpty();
    }

    @Test
    public void deregistersMetricsWithSpecificPrefix() {
        metricsManager.registerMetric(LIST_CLASS, ERROR_OUT_OF_BOUNDS, GAUGE);
        metricsManager.registerMetric(LIST_CLASS, ERROR_OOM, GAUGE);
        metricsManager.registerMetric(LIST_CLASS, RUNTIME, GAUGE);

        metricsManager.deregisterMetricsWithPrefix(LIST_CLASS, ERROR_PREFIX);

        assertThat(registry.getNames()).containsExactly(MetricRegistry.name(LIST_CLASS, RUNTIME));
    }

    @Test
    public void deregistersAllMetricsForClassIfDeregisteringWithEmptyPrefix() {
        metricsManager.registerMetric(LIST_CLASS, ERROR_OUT_OF_BOUNDS, GAUGE);
        metricsManager.registerMetric(LIST_CLASS, ERROR_OOM, GAUGE);
        metricsManager.registerMetric(LIST_CLASS, RUNTIME, GAUGE);

        metricsManager.deregisterMetricsWithPrefix(LIST_CLASS, "");
        assertThat(registry.getNames()).isEmpty();
    }

    @Test
    public void doesNotDeregisterMetricsThatAreRegisteredExternally() {
        metricsManager.registerMetric(LIST_CLASS, ERROR_OUT_OF_BOUNDS, GAUGE);
        registry.register(MetricRegistry.name(LIST_CLASS, ERROR_OOM), GAUGE);

        metricsManager.deregisterMetrics();
        assertThat(registry.getNames()).containsExactly(MetricRegistry.name(LIST_CLASS, ERROR_OOM));
    }

    @Test
    public void doesNotDeregisterMetricsThatWereRegisteredExternallyIfDeregisteringWithPrefix() {
        metricsManager.registerMetric(LIST_CLASS, ERROR_OUT_OF_BOUNDS, GAUGE);
        registry.register(MetricRegistry.name(LIST_CLASS, ERROR_OOM), GAUGE);

        metricsManager.deregisterMetricsWithPrefix(LIST_CLASS, ERROR_PREFIX);
        assertThat(registry.getNames()).containsExactly(MetricRegistry.name(LIST_CLASS, ERROR_OOM));
    }

    @Test
    public void doesNotDeregisterMetricsFromOtherClassesEvenIfStringPrefixesMatch() {
        metricsManager.registerMetric(LIST_CLASS, ERROR_OUT_OF_BOUNDS, GAUGE); // java.util.List.error.outofbounds
        metricsManager.registerMetric(LIST_ITERATOR_CLASS, ERROR_OOM, GAUGE); // java.util.ListIterator.error.oom

        metricsManager.deregisterMetricsWithPrefix(LIST_CLASS, "");

        assertThat(registry.getNames()).containsExactly(MetricRegistry.name(LIST_ITERATOR_CLASS, ERROR_OOM));
    }


    @Test
    public void registerOrGetMeterMeterRegistersTheFullyQualifiedClassNameMetric() {
        metricsManager.registerOrGetMeter(LIST_CLASS, ERROR_OUT_OF_BOUNDS);

        assertThat(registry.getNames()).containsExactly("java.util.List.error.outofbounds");
    }

    @After
    public void tearDown() {
        registry.removeMatching(MetricFilter.ALL);
    }
}<|MERGE_RESOLUTION|>--- conflicted
+++ resolved
@@ -49,11 +49,7 @@
     private static final Meter METER = new Meter();
 
     private final MetricRegistry registry = new MetricRegistry();
-<<<<<<< HEAD
-    private TaggedMetricRegistry taggedMetricRegistry = DefaultTaggedMetricRegistry.getDefault();
-=======
     private final TaggedMetricRegistry taggedMetricRegistry = DefaultTaggedMetricRegistry.getDefault();
->>>>>>> f236d3b8
     private final MetricsManager metricsManager = new MetricsManager(registry, taggedMetricRegistry);
 
     @Test
