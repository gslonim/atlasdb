--- conflicted
+++ resolved
@@ -98,15 +98,10 @@
         "com.google.code.findbugs:jsr305": {
             "locked": "3.0.1",
             "transitive": [
-<<<<<<< HEAD
                 "com.palantir.atlasdb:atlasdb-commons",
                 "com.palantir.remoting-api:errors",
                 "com.palantir.remoting3:jaxrs-clients",
-                "com.palantir.remoting3:refresh-utils",
-                "org.mpierce.metrics.reservoir:hdrhistogram-metrics-reservoir"
-=======
-                "com.palantir.atlasdb:atlasdb-commons"
->>>>>>> 22e129ab
+                "com.palantir.remoting3:refresh-utils"
             ]
         },
         "com.google.guava:guava": {
@@ -299,13 +294,8 @@
         "com.palantir.remoting3:tracing": {
             "locked": "3.5.1",
             "transitive": [
-<<<<<<< HEAD
-                "com.palantir.atlasdb:atlasdb-client",
-                "com.palantir.remoting3:tracing-okhttp3",
-                "com.palantir.tritium:tritium-tracing"
-=======
-                "com.palantir.atlasdb:atlasdb-client"
->>>>>>> 22e129ab
+                "com.palantir.atlasdb:atlasdb-client",
+                "com.palantir.remoting3:tracing-okhttp3"
             ]
         },
         "com.palantir.remoting3:tracing-okhttp3": {
@@ -598,15 +588,10 @@
         "com.google.code.findbugs:jsr305": {
             "locked": "3.0.1",
             "transitive": [
-<<<<<<< HEAD
                 "com.palantir.atlasdb:atlasdb-commons",
                 "com.palantir.remoting-api:errors",
                 "com.palantir.remoting3:jaxrs-clients",
-                "com.palantir.remoting3:refresh-utils",
-                "org.mpierce.metrics.reservoir:hdrhistogram-metrics-reservoir"
-=======
-                "com.palantir.atlasdb:atlasdb-commons"
->>>>>>> 22e129ab
+                "com.palantir.remoting3:refresh-utils"
             ]
         },
         "com.google.guava:guava": {
@@ -799,13 +784,8 @@
         "com.palantir.remoting3:tracing": {
             "locked": "3.5.1",
             "transitive": [
-<<<<<<< HEAD
-                "com.palantir.atlasdb:atlasdb-client",
-                "com.palantir.remoting3:tracing-okhttp3",
-                "com.palantir.tritium:tritium-tracing"
-=======
-                "com.palantir.atlasdb:atlasdb-client"
->>>>>>> 22e129ab
+                "com.palantir.atlasdb:atlasdb-client",
+                "com.palantir.remoting3:tracing-okhttp3"
             ]
         },
         "com.palantir.remoting3:tracing-okhttp3": {
