/**
 * Copyright 2015 Palantir Technologies
 *
 * Licensed under the BSD-3 License (the "License");
 * you may not use this file except in compliance with the License.
 * You may obtain a copy of the License at
 *
 * http://opensource.org/licenses/BSD-3-Clause
 *
 * Unless required by applicable law or agreed to in writing, software
 * distributed under the License is distributed on an "AS IS" BASIS,
 * WITHOUT WARRANTIES OR CONDITIONS OF ANY KIND, either express or implied.
 * See the License for the specific language governing permissions and
 * limitations under the License.
 */
package com.palantir.atlasdb.keyvalue.rdbms;

import static com.palantir.atlasdb.keyvalue.rdbms.utils.AtlasSqlUtils.MAX_TABLE_NAME_LEN;
import static com.palantir.atlasdb.keyvalue.rdbms.utils.AtlasSqlUtils.USR_TABLE;
import static com.palantir.atlasdb.keyvalue.rdbms.utils.AtlasSqlUtils.batch;
import static com.palantir.atlasdb.keyvalue.rdbms.utils.AtlasSqlUtils.getBatchSize;
import static com.palantir.atlasdb.keyvalue.rdbms.utils.AtlasSqlUtils.makeSlots;

import java.sql.ResultSet;
import java.sql.SQLException;
import java.util.AbstractMap;
import java.util.Collection;
import java.util.Collections;
import java.util.Iterator;
import java.util.List;
import java.util.Map;
import java.util.Map.Entry;
import java.util.Set;
import java.util.SortedSet;
import java.util.concurrent.ExecutorService;

import javax.annotation.Nullable;
import javax.sql.DataSource;

import org.apache.commons.lang.ArrayUtils;
import org.postgresql.jdbc2.optional.PoolingDataSource;
import org.skife.jdbi.v2.DBI;
import org.skife.jdbi.v2.Handle;
import org.skife.jdbi.v2.Query;
import org.skife.jdbi.v2.StatementContext;
import org.skife.jdbi.v2.TransactionCallback;
import org.skife.jdbi.v2.TransactionStatus;
import org.skife.jdbi.v2.Update;
import org.skife.jdbi.v2.tweak.HandleCallback;
import org.skife.jdbi.v2.tweak.ResultSetMapper;
import org.skife.jdbi.v2.util.ByteArrayMapper;
import org.skife.jdbi.v2.util.StringMapper;
import org.slf4j.Logger;
import org.slf4j.LoggerFactory;

import com.google.common.base.Function;
import com.google.common.base.Functions;
import com.google.common.base.Preconditions;
import com.google.common.collect.Collections2;
import com.google.common.collect.HashMultimap;
import com.google.common.collect.ImmutableSortedSet;
import com.google.common.collect.Iterables;
import com.google.common.collect.ListMultimap;
import com.google.common.collect.Maps;
import com.google.common.collect.Multimap;
import com.google.common.collect.Multimaps;
import com.google.common.collect.Ordering;
import com.google.common.collect.SetMultimap;
import com.google.common.collect.Sets;
import com.google.common.primitives.UnsignedBytes;
import com.palantir.atlasdb.keyvalue.api.Cell;
import com.palantir.atlasdb.keyvalue.api.ColumnSelection;
import com.palantir.atlasdb.keyvalue.api.InsufficientConsistencyException;
import com.palantir.atlasdb.keyvalue.api.KeyAlreadyExistsException;
import com.palantir.atlasdb.keyvalue.api.RangeRequest;
import com.palantir.atlasdb.keyvalue.api.RangeRequests;
import com.palantir.atlasdb.keyvalue.api.RowResult;
import com.palantir.atlasdb.keyvalue.api.Value;
import com.palantir.atlasdb.keyvalue.impl.AbstractKeyValueService;
import com.palantir.atlasdb.keyvalue.impl.KeyValueServices;
import com.palantir.atlasdb.keyvalue.rdbms.utils.AtlasSqlUtils;
import com.palantir.atlasdb.keyvalue.rdbms.utils.CellMapper;
import com.palantir.atlasdb.keyvalue.rdbms.utils.CellValueMapper;
import com.palantir.atlasdb.keyvalue.rdbms.utils.Columns;
import com.palantir.atlasdb.keyvalue.rdbms.utils.MetaTable;
import com.palantir.atlasdb.keyvalue.rdbms.utils.TimestampMapper;
import com.palantir.common.annotation.Idempotent;
import com.palantir.common.annotation.NonIdempotent;
import com.palantir.common.base.ClosableIterator;
import com.palantir.common.base.ClosableIterators;
import com.palantir.common.collect.Maps2;
import com.palantir.common.concurrent.PTExecutors;
import com.palantir.util.Pair;
import com.palantir.util.paging.AbstractPagingIterable;
import com.palantir.util.paging.SimpleTokenBackedResultsPage;
import com.palantir.util.paging.TokenBackedBasicResultsPage;

public final class PostgresKeyValueService extends AbstractKeyValueService {

    private static final Logger log = LoggerFactory.getLogger(PostgresKeyValueService.class);

    // *** Connection / driver ********************************************************************
    private final DBI dbi;
    private DBI getDbi() {
        return dbi;
    }

    // *** Construction ***************************************************************************
    public PostgresKeyValueService(DataSource dataSource, ExecutorService executor) {
        super(executor);
        dbi = new DBI(dataSource);
    }

    public PostgresKeyValueService(DataSource dataSource) {
        this(dataSource, PTExecutors.newCachedThreadPool());
    }

    public static PostgresKeyValueService create(PostgresKeyValueConfiguration config) {
        PoolingDataSource ds = new PoolingDataSource();
        ds.setServerName(config.host);
        ds.setPortNumber(config.port);
        ds.setDatabaseName(config.db);
        ds.setUser(config.user);
        ds.setPassword(config.password);
        return new PostgresKeyValueService(ds);
    }

    // *** Initialization and teardown ************************************************************
    @Override
    public void initializeFromFreshInstance() {
        getDbi().withHandle(new HandleCallback<Void>() {
            @Override
            public Void withHandle(Handle conn) throws Exception {
                conn.execute("CREATE TABLE IF NOT EXISTS " + MetaTable.META_TABLE_NAME + " ("
                        + MetaTable.Columns.TABLE_NAME + " VARCHAR(" + MAX_TABLE_NAME_LEN + "), "
                        + MetaTable.Columns.METADATA + " BYTEA NOT NULL, "
                        + "PRIMARY KEY (" + MetaTable.Columns.TABLE_NAME + "))");
                return null;
            }
        });
    }

    @Override
    public void teardown() {
        for (String tableName : getAllTableNames()) {
            dropTable(tableName);
        }
        getDbi().inTransaction(new TransactionCallback<Void>() {
            @Override
            public Void inTransaction(Handle conn, TransactionStatus status) throws Exception {
                conn.execute("DELETE FROM " + MetaTable.META_TABLE_NAME);
                return null;
            }
        });
        super.teardown();
    };

    // *** getRows ********************************************************************************
    private Map<Cell, Value> getRowsInternal(final String tableName,
                                    final Collection<byte[]> rows,
                                    final ColumnSelection columnSelection,
                                    final long timestamp) {
        if (rows.isEmpty()) {
            return Maps.newHashMap();
        }

        return getDbi().inTransaction(new TransactionCallback<Map<Cell, Value>>() {
            @Override
            public Map<Cell, Value> inTransaction(Handle handle, TransactionStatus status) {

                final List<Pair<Cell, Value>> list;

                if (columnSelection.allColumnsSelected()) {
                    final Query<Pair<Cell,Value>> query = handle.createQuery(
                            "SELECT " + Columns.ROW_COLUMN_TIMESTAMP_CONTENT_AS("t") + " " +
                            "FROM " + USR_TABLE(tableName, "t") + " " +
                            "LEFT JOIN " + USR_TABLE(tableName, "t2") + " " +
                            "ON " + Columns.ROW("t").eq(Columns.ROW("t2"))
                                    .and(Columns.COLUMN("t")).eq(Columns.COLUMN("t2"))
                                    .and(Columns.TIMESTAMP("t")).lt(Columns.TIMESTAMP("t2"))
                                    .and(Columns.TIMESTAMP("t2")) + "<" + timestamp + " " +
                            "WHERE " + Columns.ROW("t") + " IN (" + makeSlots("row", rows.size()) + ") " +
                            "    AND " + Columns.TIMESTAMP("t2") + " IS NULL" +
                            // This is a LEFT JOIN -> the below condition cannot be in ON clause
                            "    AND " + Columns.TIMESTAMP("t") + " < " + timestamp)
                            .map(CellValueMapper.instance());
                    AtlasSqlUtils.bindAll(query, rows);
                    list = query.list();
                } else {
                    SortedSet<byte[]> columns = Sets.newTreeSet(UnsignedBytes.lexicographicalComparator());
                    Iterables.addAll(columns, columnSelection.getSelectedColumns());

                    final Query<Pair<Cell, Value>> query = handle.createQuery(
                            "SELECT " + Columns.ROW_COLUMN_TIMESTAMP_CONTENT_AS("t") + " " +
                            "FROM " + USR_TABLE(tableName, "t") + " " +
                            "LEFT JOIN " + USR_TABLE(tableName, "t2") + " " +
                            "ON " + Columns.ROW("t").eq(Columns.ROW("t2"))
                                    .and(Columns.COLUMN("t").eq(Columns.COLUMN("t2")))
                                    .and(Columns.TIMESTAMP("t")).lt(Columns.TIMESTAMP("t2"))
                                    .and(Columns.TIMESTAMP("t2")) + "<" + timestamp + " " +
                            "WHERE " + Columns.ROW("t") + " IN (" + makeSlots("row", rows.size()) + ") " +
                            "    AND " + Columns.COLUMN("t") + " IN (" + makeSlots("column", columns.size()) + ") " +
                            "    AND " + Columns.TIMESTAMP("t2") + " IS NULL " +
                            // This is a LEFT JOIN -> the below condition cannot be in ON clause
                            "    AND " + Columns.TIMESTAMP("t") + " < " + timestamp)
                            .map(CellValueMapper.instance());

                    AtlasSqlUtils.bindAll(query, rows);
                    AtlasSqlUtils.bindAll(query, columns, rows.size());
                    list = query.list();
                }
                return AtlasSqlUtils.listToMap(list);
            }
        });
    }

    @Override
    @Idempotent
    public Map<Cell, Value> getRows(final String tableName,
                                    final Iterable<byte[]> rows,
                                    final ColumnSelection columnSelection,
                                    final long timestamp) {
        final Map<Cell, Value> result = Maps.newHashMap();
        batch(rows, new Function<Collection<byte[]>, Void>() {
            @Override @Nullable
            public Void apply(@Nullable Collection<byte[]> input) {
                result.putAll(getRowsInternal(tableName, input, columnSelection, timestamp));
                return null;
            }
        });
        return result;
    }


    // *** get ************************************************************************************
    private Map<Cell, Value> getInternal(final String tableName,
                                         final Collection<Entry<Cell, Long>> timestampByCell) {
        return getDbi().withHandle(new HandleCallback<Map<Cell, Value>>() {
            @Override
            public Map<Cell, Value> withHandle(Handle handle) throws Exception {
                Query<Pair<Cell,Value>> query = handle.createQuery(
                        "WITH matching_cells AS (" +
                        "    SELECT " + Columns.ROW_COLUMN_TIMESTAMP_CONTENT_AS("t") + " " +
                        "    FROM " + USR_TABLE(tableName, "t") +
                        "    JOIN (VALUES " + makeSlots("cell", timestampByCell.size(), 3) + ") " +
                        "        AS t2(" + Columns.ROW.comma(Columns.COLUMN).comma(Columns.TIMESTAMP) + ")" +
                        "    ON " + Columns.ROW("t").eq(Columns.ROW("t2"))
                                .and(Columns.COLUMN("t").eq(Columns.COLUMN("t2")))
                                .and(Columns.TIMESTAMP("t").lt(Columns.TIMESTAMP("t2"))) + ") " +
                        "SELECT " + Columns.ROW_COLUMN_TIMESTAMP_CONTENT_AS("t") + " " +
                        "FROM matching_cells t " +
                        "LEFT JOIN matching_cells t2 " +
                        "ON " + Columns.ROW("t").eq(Columns.ROW("t2"))
                                .and(Columns.COLUMN("t").eq(Columns.COLUMN("t2")))
                                .and(Columns.TIMESTAMP("t").lt(Columns.TIMESTAMP("t2"))).appendSpace() +
                        "WHERE " + Columns.TIMESTAMP("t2") + " IS NULL")
                        .map(CellValueMapper.instance());
                AtlasSqlUtils.bindCellsTimestamps(query, timestampByCell);
                return AtlasSqlUtils.listToMap(query.list());
            }
        });
    }

    @Override
    @Idempotent
    public Map<Cell, Value> get(final String tableName, final Map<Cell, Long> timestampByCell) {
        final Map<Cell, Value> result = Maps.newHashMap();
        batch(timestampByCell.entrySet(), new Function<Collection<Entry<Cell, Long>>, Void>() {
            @Override @Nullable
            public Void apply(@Nullable Collection<Entry<Cell, Long>> input) {
                result.putAll(getInternal(tableName, input));
                return null;
            }
        });
        return result;
    }

    // *** put ************************************************************************************
    private void putInternalInTransaction(final String tableName,
                             final Collection<Entry<Cell, byte[]>> values,
                             final long timestamp, Handle handle) {
                Update update = handle.createStatement(
                        "INSERT INTO " + USR_TABLE(tableName) + " (" +
                                Columns.ROW.comma(Columns.COLUMN).comma(
                                Columns.TIMESTAMP).comma(Columns.CONTENT) +
                        ") VALUES " + makeSlots("cell", values.size(), 4));
                AtlasSqlUtils.bindCellsValues(update, values, timestamp);
                update.execute();
    }

    @Override
    public void put(final String tableName, final Map<Cell, byte[]> values, final long timestamp)
            throws KeyAlreadyExistsException {
        try {
            batch(values.entrySet(), new Function<Collection<Entry<Cell, byte[]>>, Void>() {
                @Override @Nullable
                public Void apply(@Nullable final Collection<Entry<Cell, byte[]>> input) {
                    getDbi().withHandle(new HandleCallback<Void>() {
                        @Override
                        public Void withHandle(Handle handle) throws Exception {
                            deleteInternalInTransaction(tableName, Maps.transformValues(values, Functions.constant(timestamp)).entrySet(), handle);
                            putInternalInTransaction(tableName, input, timestamp, handle);
                            return null;
                        }
                    });
                    return null;
                }
            });
        } catch (RuntimeException e) {
            if (AtlasSqlUtils.isKeyAlreadyExistsException(e)) {
                throw new KeyAlreadyExistsException("Unique constraint violation", e);
            }
            throw e;
        }
    }

    private void putInTransaction(final String tableName, final Map<Cell, byte[]> values,
                                  final long timestamp, final Handle handle)
            throws KeyAlreadyExistsException {
        try {
            batch(values.entrySet(), new Function<Collection<Entry<Cell, byte[]>>, Void>() {
                @Override @Nullable
                public Void apply(@Nullable final Collection<Entry<Cell, byte[]>> input) {
                            putInternalInTransaction(tableName, input, timestamp, handle);
                    return null;
                }
            });
        } catch (RuntimeException e) {
            if (AtlasSqlUtils.isKeyAlreadyExistsException(e)) {
                throw new KeyAlreadyExistsException("Unique constraint violation", e);
            }
            throw e;
        }
    }

    // *** putWithTimestamps **********************************************************************
    private void putWithTimestampsInternalInTransaction(final String tableName, final Collection<Entry<Cell, Value>> cellValues,
                                                        final Handle handle) {
        Update update = handle.createStatement(
                "INSERT INTO " + USR_TABLE(tableName) + " (" +
                    Columns.ROW.comma(Columns.COLUMN).comma(
                    Columns.TIMESTAMP).comma(Columns.CONTENT) +
                ") VALUES " + makeSlots("cell", cellValues.size(), 4));
        AtlasSqlUtils.bindCellsValues(update, cellValues);
        update.execute();
    }

    @Override
    @NonIdempotent
    public void putWithTimestamps(final String tableName, final Multimap<Cell, Value> cellValues)
            throws KeyAlreadyExistsException {

        // Validate the cellValues
        for (Entry<Cell, Value> e : cellValues.entries()) {
            for (Value val : cellValues.get(e.getKey())) {
                if (e.getValue() != val) {
                    assert e.getValue().getTimestamp() != val.getTimestamp();
                }
            }
        }

        batch(cellValues.entries(), new Function<Collection<Entry<Cell, Value>>, Void>() {
            @Override @Nullable
            public Void apply(@Nullable final Collection<Entry<Cell, Value>> input) {
                return getDbi().inTransaction(new TransactionCallback<Void>() {
                    @Override
                    public Void inTransaction(Handle conn,
                            TransactionStatus status) throws Exception {
                        deleteInternalInTransaction(tableName, Collections2.transform(input, new Function<Entry<Cell, Value>, Entry<Cell, Long>>() {
                            @Override
                            public Entry<Cell, Long> apply(
                                    Entry<Cell, Value> input) {
                                return new AbstractMap.SimpleEntry<Cell, Long>(input.getKey(), input.getValue().getTimestamp());
                            }
                        }), conn);
                        putWithTimestampsInternalInTransaction(tableName, input, conn);
                        return null;
                    }
                });
            }
        });
    }

    // *** putUnlessExists ************************************************************************
    @Override
    public void putUnlessExists(final String tableName, final Map<Cell, byte[]> values)
            throws KeyAlreadyExistsException {
        try {
            batch(values.entrySet(), new Function<Collection<Entry<Cell, byte[]>>, Void>() {
                @Override @Nullable
                public Void apply(@Nullable final Collection<Entry<Cell, byte[]>> input) {
                    getDbi().withHandle(new HandleCallback<Void>() {
                        @Override
                        public Void withHandle(Handle handle) throws Exception {
                            putInternalInTransaction(tableName, input, 0L, handle);
                            return null;
                        }
                    });
                    return null;
                }
            });
        } catch (RuntimeException e) {
            if (AtlasSqlUtils.isKeyAlreadyExistsException(e)) {
                throw new KeyAlreadyExistsException("Unique constraint violation", e);
            }
            throw e;
        }
    }

    // *** delete *********************************************************************************
    private void deleteInternalInTransaction(final String tableName, final Collection<Entry<Cell, Long>> keys, Handle handle) {
            Update update = handle.createStatement(
                    "DELETE FROM " + USR_TABLE(tableName) + " t " +
                    "WHERE (" + Columns.ROW.comma(Columns.COLUMN).comma(Columns.TIMESTAMP) + ") " +
                    "    IN (" + makeSlots("cell", keys.size(), 3) + ") ");
            AtlasSqlUtils.bindCellsTimestamps(update, keys);
            update.execute();
    }

    private void deleteInTransaction(final String tableName, final Multimap<Cell, Long> keys, final Handle handle) {
            batch(keys.entries(), new Function<Collection<Entry<Cell, Long>>, Void>() {
                @Override @Nullable
                public Void apply(@Nullable Collection<Entry<Cell, Long>> input) {
                    deleteInternalInTransaction(tableName, input, handle);
                    return null;
                }
            });
    }

    /**
     * Performs entire batched delete in a single transaction.
     * TODO: Alternatively sort the keys and values and then
     *       split into multiple transaction.
     * @param tableName
     * @param keys
     * @param handle
     *
     */
    @Override @Idempotent
    public void delete(final String tableName, final Multimap<Cell, Long> keys) {
        getDbi().inTransaction(new TransactionCallback<Void>() {
            @Override
            public Void inTransaction(final Handle conn, TransactionStatus status) throws Exception {
                // Just perform entire delete in a single transaction.
                deleteInTransaction(tableName, keys, conn);
                return null;
            }
        });
    }

    // *** getRange *******************************************************************************
    private Collection<byte[]> getRowsInRange(String tableName,
                                        RangeRequest rangeRequest,
                                        long timestamp,
                                        int limit,
                                        Handle handle) {
        if (rangeRequest.isReverse()) {
            return handle.createQuery(
                    "SELECT DISTINCT " + Columns.ROW + " FROM " + USR_TABLE(tableName) + " " +
                    "WHERE " + Columns.ROW + " <= :startRow" +
                    "    AND " + Columns.ROW + " > :endRow " +
                    "    AND " + Columns.TIMESTAMP + " < :timestamp " +
                    "LIMIT :limit")
                    .bind("startRow", RangeRequests.startRowInclusiveOrLargestRow(rangeRequest))
                    .bind("endRow", rangeRequest.getEndExclusive())
                    .bind("timestamp", timestamp)
                    .bind("limit", limit)
                    .map(ByteArrayMapper.FIRST)
                    .list();
        } else {
            return handle.createQuery(
                    "SELECT DISTINCT " + Columns.ROW + " FROM " + USR_TABLE(tableName) + " " +
                    "WHERE " + Columns.ROW + " >= :startRow" +
                    "    AND " + Columns.ROW + " < :endRow " +
                    "    AND " + Columns.TIMESTAMP + " < :timestamp " +
                    "LIMIT :limit")
                    .bind("startRow", rangeRequest.getStartInclusive())
                    .bind("endRow", RangeRequests.endRowExclusiveOrOneAfterMax(rangeRequest))
                    .bind("timestamp", timestamp)
                    .bind("limit", limit)
                    .map(ByteArrayMapper.FIRST)
                    .list();
        }
    }

    private TokenBackedBasicResultsPage<RowResult<Value>, byte[]> getPage(final String tableName,
                                                                          final RangeRequest rangeRequest,
                                                                          final long timestamp) {
        final int maxRows = getBatchSize(rangeRequest);
        return getDbi().withHandle(new HandleCallback<TokenBackedBasicResultsPage<RowResult<Value>, byte[]>>() {
            @Override
            public TokenBackedBasicResultsPage<RowResult<Value>, byte[]> withHandle(Handle handle)
                    throws Exception {
                Collection<byte[]> rows = getRowsInRange(tableName, rangeRequest,
                        timestamp, maxRows, handle);
                if (rows.isEmpty()) {
                    return SimpleTokenBackedResultsPage.create( rangeRequest.getStartInclusive(),
                            Collections.<RowResult<Value>> emptyList(), false);
                }
                ColumnSelection columns = RangeRequests.extractColumnSelection(rangeRequest);
                Map<Cell, Value> cells = getRows(tableName, rows, columns, timestamp);

                final Ordering<RowResult<Value>> ordering = RowResult.<Value>getOrderingByRowName(rangeRequest.isReverse());
                final SortedSet<RowResult<Value>> result = ImmutableSortedSet.orderedBy(ordering)
                            .addAll(AtlasSqlUtils.cellsToRows(cells)).build();

                return SimpleTokenBackedResultsPage.create(
                        AtlasSqlUtils.generateToken(rangeRequest, result.last().getRowName()),
                        assertThatRowResultsAreOrdered(result, rangeRequest), rows.size() == maxRows);
            }
        });
    }

    @Override
    @Idempotent
    public ClosableIterator<RowResult<Value>> getRange(final String tableName,
                                                       final RangeRequest rangeRequest,
                                                       final long timestamp) {
        return ClosableIterators.wrap(new AbstractPagingIterable<RowResult<Value>, TokenBackedBasicResultsPage<RowResult<Value>, byte[]>>() {
            @Override
            protected TokenBackedBasicResultsPage<RowResult<Value>, byte[]> getFirstPage()
                    throws Exception {
                return getPage(tableName, rangeRequest, timestamp);
            }

            @Override
            protected TokenBackedBasicResultsPage<RowResult<Value>, byte[]> getNextPage(TokenBackedBasicResultsPage<RowResult<Value>, byte[]> previous)
                    throws Exception {
                return getPage(tableName, rangeRequest.getBuilder().startRowInclusive(previous.getTokenForNextPage()).build(), timestamp);
            }
        }.iterator());
    }

    // *** getRangeWithHistory ********************************************************************
    private ListMultimap<Cell, Value> getAllVersionsInternal(final String tableName,
                                                            final Collection<byte[]> rows,
                                                            final ColumnSelection columns,
                                                            final long timestamp)
            throws InsufficientConsistencyException {
        return getDbi().withHandle(new HandleCallback<ListMultimap<Cell, Value>>() {
            @Override
            public ListMultimap<Cell, Value> withHandle(Handle handle) throws Exception {
                Query<Pair<Cell, Value>> query = handle.createQuery(
                        "SELECT " + Columns.ROW_COLUMN_TIMESTAMP_CONTENT_AS("t") + " " +
                        "FROM " + USR_TABLE(tableName, "t") + " " +
                        "WHERE (" + Columns.ROW + ") IN (" +
                        "    " + makeSlots("row", rows.size(), 1) + ") " +
                        "    AND " + Columns.TIMESTAMP("t") + " < " + timestamp)
                        .map(CellValueMapper.instance());
                AtlasSqlUtils.bindAll(query, rows);

                // Validate proper row ordering
                List<Pair<Cell, Value>> list = query.list();
                ListMultimap<Cell, Value> ret = AtlasSqlUtils.listToListMultimap(list);
                return ret;
            }
        });
    }

    private static <T extends Iterable<byte[]>> T assertThatRowsAreOrdered(T cells, RangeRequest rangeRequest) {
        Iterator<byte[]> it = cells.iterator();
        if (!it.hasNext()) {
            return cells;
        }

        final boolean reverse = rangeRequest.isReverse();
        final byte[] startRow = rangeRequest.getStartInclusive();
        final byte[] endRow = rangeRequest.getEndExclusive();

        byte[] row = it.next();

        // Make sure that the first row is after startRow
        // Only care if there is a lower-bound requested
        if (startRow.length > 0) {
            if (!reverse) {
                assert UnsignedBytes.lexicographicalComparator().compare(startRow, row) <= 0;
            } else {
                assert UnsignedBytes.lexicographicalComparator().compare(startRow, row) >= 0;
            }
        }

        // Make sure that rows are ordered
        while (it.hasNext()) {
            byte[] nextRow = it.next();

            if (!reverse) {
                assert UnsignedBytes.lexicographicalComparator().compare(row, nextRow) <= 0;
            } else {
                assert UnsignedBytes.lexicographicalComparator().compare(row, nextRow) >= 0;
            }

            row = nextRow;
        }

        // Make sure that the last row is before endRow
        // Only care if there is an upper-bound requested
        if (endRow.length > 0) {
            if (!reverse) {
                assert UnsignedBytes.lexicographicalComparator().compare(row, endRow) < 0;
            } else {
                assert UnsignedBytes.lexicographicalComparator().compare(row, endRow) > 0;
            }
        }

        return cells;
    }

    private static <U, T extends Iterable<RowResult<U>>> T assertThatRowResultsAreOrdered(T rows, RangeRequest rangeRequest) {
        assertThatRowsAreOrdered(Iterables.transform(rows, new Function<RowResult<?>, byte[]>() {
            @Override
            public byte[] apply(RowResult<?> input) {
                return input.getRowName();
            }
        }), rangeRequest);
        return rows;
    }

    private TokenBackedBasicResultsPage<RowResult<Set<Value>>, byte[]> getPageWithHistory(final String tableName,
                                                                                  final RangeRequest rangeRequest,
                                                                                  final long timestamp) {
        final int maxRows = getBatchSize(rangeRequest);
        return getDbi().withHandle(
                new HandleCallback<TokenBackedBasicResultsPage<RowResult<Set<Value>>, byte[]>>() {
                    @Override
                    public TokenBackedBasicResultsPage<RowResult<Set<Value>>, byte[]> withHandle(Handle handle)
                            throws Exception {
                        Collection<byte[]> rows = getRowsInRange(tableName, rangeRequest, timestamp, maxRows, handle);
                        if (rows.isEmpty()) {
                            return SimpleTokenBackedResultsPage.create(rangeRequest.getStartInclusive(),
                                    Collections.<RowResult<Set<Value>>> emptyList(), false);
                        }
                        ListMultimap<Cell, Value> timestamps = getAllVersionsInternal(tableName, rows,
                                RangeRequests.extractColumnSelection(rangeRequest), timestamp);

                        final Ordering<RowResult<Set<Value>>> ordering = RowResult.getOrderingByRowName(rangeRequest.isReverse());
                        final SortedSet<RowResult<Set<Value>>> result = ImmutableSortedSet.orderedBy(ordering)
                                .addAll(AtlasSqlUtils.cellsToRows(timestamps)).build();

                        return SimpleTokenBackedResultsPage.create(
                                AtlasSqlUtils.generateToken(rangeRequest, result.last().getRowName()),
                                assertThatRowResultsAreOrdered(result, rangeRequest),
                                rows.size() == maxRows);
                    }
                });
    }

    @Override
    @Idempotent
    public ClosableIterator<RowResult<Set<Value>>> getRangeWithHistory(final String tableName,
                                                                       final RangeRequest rangeRequest,
                                                                       final long timestamp) {
        return ClosableIterators.wrap(new AbstractPagingIterable<RowResult<Set<Value>>, TokenBackedBasicResultsPage<RowResult<Set<Value>>, byte[]>>() {

            @Override
            protected TokenBackedBasicResultsPage<RowResult<Set<Value>>, byte[]> getFirstPage()
                    throws Exception {
                return getPageWithHistory(tableName, rangeRequest, timestamp);
            }

            @Override
            protected TokenBackedBasicResultsPage<RowResult<Set<Value>>, byte[]> getNextPage(TokenBackedBasicResultsPage<RowResult<Set<Value>>, byte[]> previous)
                    throws Exception {
                return getPageWithHistory(tableName,
                        rangeRequest.getBuilder().startRowInclusive(previous.getTokenForNextPage()).build(), timestamp);
            }

        }.iterator());
    }

    // *** getRangeOfTimestamps *******************************************************************
    private ListMultimap<Cell, Long> getAllTimestampsInternal(final String tableName,
                                                            final Collection<byte[]> rows,
                                                            final ColumnSelection columns,
                                                            final long timestamp)
            throws InsufficientConsistencyException {
        return getDbi().withHandle(new HandleCallback<ListMultimap<Cell, Long>>() {
            @Override
            public ListMultimap<Cell, Long> withHandle(Handle handle) throws Exception {
                Query<Pair<Cell,Long>> query = handle.createQuery(
                        "SELECT " + Columns.ROW_COLUMN_TIMESTAMP_AS("t") + " " +
                        "FROM " + USR_TABLE(tableName, "t") + " " +
                        "WHERE (" + Columns.ROW + ") IN (" +
                        "    " + makeSlots("row", rows.size(), 1) + ") " +
                        "    AND " + Columns.TIMESTAMP("t") + " < " + timestamp)
                        .map(new ResultSetMapper<Pair<Cell, Long>>() {
                            @Override
                            public Pair<Cell, Long> map(int index, ResultSet r, StatementContext ctx)
                                    throws SQLException {
                                Cell cell = CellMapper.instance().map(index, r, ctx);
                                long timestamp = TimestampMapper.instance().map(index, r, ctx);
                                return Pair.create(cell, timestamp);
                            }
                        });
                AtlasSqlUtils.bindAll(query, rows);
                ListMultimap<Cell, Long> result = AtlasSqlUtils.listToListMultimap(query.list());
                return result;
            }
        });
    }

    private TokenBackedBasicResultsPage<RowResult<Set<Long>>, byte[]> getPageOfTimestamps(final String tableName,
                                                                                          final RangeRequest rangeRequest,
                                                                                          final long timestamp) {
        final int maxRows = getBatchSize(rangeRequest);
        return getDbi().withHandle(
                new HandleCallback<TokenBackedBasicResultsPage<RowResult<Set<Long>>, byte[]>>() {
                    @Override
                    public TokenBackedBasicResultsPage<RowResult<Set<Long>>, byte[]> withHandle(Handle handle)
                            throws Exception {
                        Collection<byte[]> rows = getRowsInRange(tableName, rangeRequest,
                                timestamp, maxRows, handle);
                        if (rows.isEmpty()) {
                            return SimpleTokenBackedResultsPage.create(rangeRequest.getStartInclusive(),
                                    Collections.<RowResult<Set<Long>>> emptyList(), false);
                        }

                        ColumnSelection columns = RangeRequests.extractColumnSelection(rangeRequest);
                        ListMultimap<Cell,Long> timestamps = getAllTimestampsInternal(tableName, rows, columns, timestamp);

                        final Ordering<RowResult<Set<Long>>> ordering = RowResult.<Set<Long>>getOrderingByRowName(rangeRequest.isReverse());
                        final SortedSet<RowResult<Set<Long>>> result = ImmutableSortedSet.orderedBy(ordering)
                                .addAll(AtlasSqlUtils.cellsToRows(timestamps)).build();

                        return new SimpleTokenBackedResultsPage<RowResult<Set<Long>>, byte[]>(
                                AtlasSqlUtils.generateToken(rangeRequest, result.last().getRowName()),
                                assertThatRowResultsAreOrdered(result, rangeRequest),
                                rows.size() == maxRows);
                    }
                });
    }

    @Override
    @Idempotent
    public ClosableIterator<RowResult<Set<Long>>> getRangeOfTimestamps(final String tableName,
                                                                       final RangeRequest rangeRequest,
                                                                       final long timestamp)
            throws InsufficientConsistencyException {
        return ClosableIterators.wrap(new AbstractPagingIterable<RowResult<Set<Long>>, TokenBackedBasicResultsPage<RowResult<Set<Long>>, byte[]>>() {

            @Override
            protected TokenBackedBasicResultsPage<RowResult<Set<Long>>, byte[]> getFirstPage()
                    throws Exception {
                return getPageOfTimestamps(tableName, rangeRequest, timestamp);
            }

            @Override
            protected TokenBackedBasicResultsPage<RowResult<Set<Long>>, byte[]> getNextPage(TokenBackedBasicResultsPage<RowResult<Set<Long>>, byte[]> previous)
                    throws Exception {
                return getPageOfTimestamps(tableName,
                        rangeRequest.getBuilder().startRowInclusive(previous.getTokenForNextPage()).build(), timestamp);
            }
            }.iterator());
    }

    // *** getAllTimestamps ***********************************************************************
    private ListMultimap<Cell, Long> getAllTimestampsInternal(final String tableName,
                                                 final Collection<Cell> cells,
                                                 final long timestamp)
            throws InsufficientConsistencyException {

        return getDbi().withHandle(new HandleCallback<ListMultimap<Cell, Long>>() {
            @Override
            public ListMultimap<Cell,Long> withHandle(Handle handle) throws Exception {
                Query<Pair<Cell, Long>> query = handle.createQuery(
                        "SELECT " + Columns.ROW_COLUMN_TIMESTAMP_AS("t") + " " +
                        "FROM " + USR_TABLE(tableName, "t") + " " +
                        "WHERE (" + Columns.ROW.comma(Columns.COLUMN) + ") IN (" +
                        "    " + makeSlots("cell", cells.size(), 2) + ") " +
                        "    AND " + Columns.TIMESTAMP("t") + " < " + timestamp)
                        .map(new ResultSetMapper<Pair<Cell, Long>>() {
                            @Override
                            public Pair<Cell, Long> map(int index, ResultSet r, StatementContext ctx)
                                    throws SQLException {
                                Cell cell = CellMapper.instance().map(index, r, ctx);
                                long timestamp = TimestampMapper.instance().map(index, r, ctx);
                                return Pair.create(cell, timestamp);
                            }
                        });
                AtlasSqlUtils.bindCells(query, cells);
                ListMultimap<Cell,Long> result = AtlasSqlUtils.listToListMultimap(query.list());
                return result;
            }
        });
    }

    /**
     * The rows are NOT sorted here!
     *
     * @param tableName
     * @param cells
     * @param timestamp
     * @return
     * @throws InsufficientConsistencyException
     */
    @Override
    @Idempotent
    public SetMultimap<Cell, Long> getAllTimestamps(final String tableName,
                                                 final Set<Cell> cells,
                                                 final long timestamp)
            throws InsufficientConsistencyException {
        final SetMultimap<Cell, Long> result = HashMultimap.create();
        batch(cells, new Function<Collection<Cell>, Void>() {
            @Override @Nullable
            public Void apply(@Nullable Collection<Cell> input) {
                result.putAll(getAllTimestampsInternal(tableName, input, timestamp));
                return null;
            }
        });
        return result;
    }

    // *** Miscellaneous **************************************************************************
    @Override
    @Idempotent
    public Map<RangeRequest, TokenBackedBasicResultsPage<RowResult<Value>, byte[]>> getFirstBatchForRanges(String tableName,
                                                                                                           Iterable<RangeRequest> rangeRequests,
                                                                                                           long timestamp) {
        return KeyValueServices.getFirstBatchForRangesUsingGetRange(
                this, tableName, rangeRequests, timestamp);
    }

    @Override
    @Idempotent
    public void dropTable(final String tableName) throws InsufficientConsistencyException {
        getDbi().inTransaction(new TransactionCallback<Void>() {
            @Override
            public Void inTransaction(Handle handle, TransactionStatus status) throws Exception {
                handle.execute("DROP TABLE IF EXISTS " + USR_TABLE(tableName));
                handle.execute(
                        "DELETE FROM " + MetaTable.META_TABLE_NAME + " " +
                        "WHERE " + MetaTable.Columns.TABLE_NAME + " = ?",
                        tableName);
                return null;
            }
        });
    }

    @Override
    @Idempotent
    public void createTable(final String tableName, int maxValueSizeInBytes)
            throws InsufficientConsistencyException {
        getDbi().inTransaction(new TransactionCallback<Void>() {
            @Override
            public Void inTransaction(Handle handle, TransactionStatus status) throws Exception {
                handle.execute(
                        "CREATE TABLE IF NOT EXISTS " + USR_TABLE(tableName) + " ( " +
<<<<<<< HEAD
                		"    " + Columns.ROW + " BYTEA NOT NULL, " +
                		"    " + Columns.COLUMN + " BYTEA NOT NULL, " +
                		"    " + Columns.TIMESTAMP + " INT NOT NULL, " +
                		"    " + Columns.CONTENT + " BYTEA NOT NULL," +
        				"    PRIMARY KEY (" +
        				"        " + Columns.ROW + ", " +
						"        " + Columns.COLUMN + ", " +
        				"        " + Columns.TIMESTAMP + "))");
                try {
                    handle.execute("INSERT INTO " + MetaTable.META_TABLE_NAME + " (" +
                            "    " + MetaTable.Columns.TABLE_NAME + ", " +
                            "    " + MetaTable.Columns.METADATA + " ) VALUES (" +
                            "    ?, ?)", tableName, ArrayUtils.EMPTY_BYTE_ARRAY);
                } catch (RuntimeException e) {
                    if (AtlasSqlUtils.isKeyAlreadyExistsException(e)) {
                        // The table has existed perviously: no-op
                    } else {
                        throw e;
                    }
                }
=======
                        "    " + Columns.ROW + " BYTEA NOT NULL, " +
                        "    " + Columns.COLUMN + " BYTEA NOT NULL, " +
                        "    " + Columns.TIMESTAMP + " INT NOT NULL, " +
                        "    " + Columns.CONTENT + " BYTEA NOT NULL," +
                        "    PRIMARY KEY (" +
                        "        " + Columns.ROW + ", " +
                        "        " + Columns.COLUMN + ", " +
                        "        " + Columns.TIMESTAMP + "))");
                handle.execute("INSERT INTO " + MetaTable.META_TABLE_NAME + " (" +
                        "    " + MetaTable.Columns.TABLE_NAME + ", " +
                        "    " + MetaTable.Columns.METADATA + " ) VALUES (" +
                        "    ?, ?)", tableName, ArrayUtils.EMPTY_BYTE_ARRAY);
>>>>>>> c271920e
                return null;
            }
        });
    }

    @Override
    @Idempotent
    public Set<String> getAllTableNames() {
        return Sets.newHashSet(getDbi().withHandle(new HandleCallback<List<String>>() {
            @Override
            public List<String> withHandle(Handle handle) throws Exception {
                return handle.createQuery(
                        "SELECT " + MetaTable.Columns.TABLE_NAME + " " +
                        "FROM " + MetaTable.META_TABLE_NAME)
                        .map(StringMapper.FIRST)
                        .list();
            }
        }));
    }

    @Override
    @Idempotent
    public byte[] getMetadataForTable(final String tableName) {
        byte[] ret = getDbi().withHandle(new HandleCallback<byte[]>() {
            @Override
            public byte[] withHandle(Handle conn) throws Exception {
                return conn.createQuery(
                        "SELECT " + MetaTable.Columns.METADATA + " " +
                        "FROM " + MetaTable.META_TABLE_NAME + " " +
                        "WHERE " + MetaTable.Columns.TABLE_NAME + " = :tableName")
                        .bind("tableName", tableName)
                        .map(ByteArrayMapper.FIRST)
                        .first();
            }
        });
        return Preconditions.checkNotNull(ret);
    }

    @Override
    @Idempotent
    public void putMetadataForTable(final String tableName, final byte[] metadata) {
        getDbi().inTransaction(new TransactionCallback<Void>() {
            @Override
            public Void inTransaction(Handle conn, TransactionStatus status) throws Exception {
                conn.execute(
                        "UPDATE " + MetaTable.META_TABLE_NAME + " " +
                        "SET " + MetaTable.Columns.METADATA + " = ? " +
                        "WHERE " + MetaTable.Columns.TABLE_NAME + " = ?",
                        metadata, tableName);
                return null;
            }
        });
    }

    @Override
    @Idempotent
    public void addGarbageCollectionSentinelValues(final String tableName, final Set<Cell> cells) {
        getDbi().inTransaction(new TransactionCallback<Void>() {
            @Override
            public Void inTransaction(Handle conn, TransactionStatus status) throws Exception {
                Map<Cell, byte[]> cellsWithInvalidValues = Maps2.createConstantValueMap(
                        cells, ArrayUtils.EMPTY_BYTE_ARRAY);
                Multimap<Cell, Long> cellsAsMultimap = Multimaps.forMap(Maps2.createConstantValueMap(
                        cells, Value.INVALID_VALUE_TIMESTAMP));
                deleteInTransaction(tableName, cellsAsMultimap, conn);
                putInTransaction(tableName, cellsWithInvalidValues, Value.INVALID_VALUE_TIMESTAMP, conn);
                return null;
            }
        });
    }

    @Override
    public void compactInternally(String tableName) {
        // TODO Auto-generated method stub
    }

}<|MERGE_RESOLUTION|>--- conflicted
+++ resolved
@@ -844,7 +844,6 @@
             public Void inTransaction(Handle handle, TransactionStatus status) throws Exception {
                 handle.execute(
                         "CREATE TABLE IF NOT EXISTS " + USR_TABLE(tableName) + " ( " +
-<<<<<<< HEAD
                 		"    " + Columns.ROW + " BYTEA NOT NULL, " +
                 		"    " + Columns.COLUMN + " BYTEA NOT NULL, " +
                 		"    " + Columns.TIMESTAMP + " INT NOT NULL, " +
@@ -865,20 +864,6 @@
                         throw e;
                     }
                 }
-=======
-                        "    " + Columns.ROW + " BYTEA NOT NULL, " +
-                        "    " + Columns.COLUMN + " BYTEA NOT NULL, " +
-                        "    " + Columns.TIMESTAMP + " INT NOT NULL, " +
-                        "    " + Columns.CONTENT + " BYTEA NOT NULL," +
-                        "    PRIMARY KEY (" +
-                        "        " + Columns.ROW + ", " +
-                        "        " + Columns.COLUMN + ", " +
-                        "        " + Columns.TIMESTAMP + "))");
-                handle.execute("INSERT INTO " + MetaTable.META_TABLE_NAME + " (" +
-                        "    " + MetaTable.Columns.TABLE_NAME + ", " +
-                        "    " + MetaTable.Columns.METADATA + " ) VALUES (" +
-                        "    ?, ?)", tableName, ArrayUtils.EMPTY_BYTE_ARRAY);
->>>>>>> c271920e
                 return null;
             }
         });
