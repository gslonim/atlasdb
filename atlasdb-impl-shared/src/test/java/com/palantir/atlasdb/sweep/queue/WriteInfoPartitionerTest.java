--- conflicted
+++ resolved
@@ -47,17 +47,10 @@
     private static final TableReference CONSERVATIVE2 = getTableRef("conservative2");
     private static final TableReference THOROUGH = getTableRef("thorough");
     private static final Map<TableReference, byte[]> METADATA_MAP = ImmutableMap.of(
-<<<<<<< HEAD
-            NOTHING, SweepQueueReadWriteTest.metadataBytes(TableMetadataPersistence.SweepStrategy.NOTHING),
-            CONSERVATIVE, SweepQueueReadWriteTest.metadataBytes(TableMetadataPersistence.SweepStrategy.CONSERVATIVE),
-            CONSERVATIVE2, SweepQueueReadWriteTest.metadataBytes(TableMetadataPersistence.SweepStrategy.CONSERVATIVE),
-            THOROUGH, SweepQueueReadWriteTest.metadataBytes(TableMetadataPersistence.SweepStrategy.THOROUGH));
-=======
             NOTHING, SweepQueueTestUtils.metadataBytes(TableMetadataPersistence.SweepStrategy.NOTHING),
             CONSERVATIVE, SweepQueueTestUtils.metadataBytes(TableMetadataPersistence.SweepStrategy.CONSERVATIVE),
             CONSERVATIVE2, SweepQueueTestUtils.metadataBytes(TableMetadataPersistence.SweepStrategy.CONSERVATIVE),
             THOROUGH, SweepQueueTestUtils.metadataBytes(TableMetadataPersistence.SweepStrategy.THOROUGH));
->>>>>>> b61defe6
 
     private KeyValueService mockKvs = mock(KeyValueService.class);
     private WriteInfoPartitioner partitioner;
