--- conflicted
+++ resolved
@@ -91,31 +91,19 @@
 
     private static int write(KvsSweepQueueWriter writer,
             long timestamp, Cell cell, boolean isTombstone, boolean conservative) {
-<<<<<<< HEAD
         TableReference tableRef = conservative ? TABLE_REF : TABLE_REF2;
         WriteInfo write = WriteInfo.of(WriteReference.of(tableRef, cell, isTombstone), timestamp);
-=======
-        WriteInfo write = WriteInfo.of(conservative ? TABLE_REF : TABLE_REF2, cell, isTombstone, timestamp);
->>>>>>> 0c53359a
         writer.enqueue(ImmutableList.of(write));
         return write.toShard(SHARDS);
     }
 
-<<<<<<< HEAD
     public static List<WriteInfo> writeToUniqueCellsInSameShard(KvsSweepQueueWriter writer, long timestamp, int number,
-=======
-    public static List<WriteInfo> writeToUniqueCellsInSameShard(KvsSweepQueueWriter writer, long timestamp, long number,
->>>>>>> 0c53359a
             boolean conservative) {
         TableReference tableRef = conservative ? TABLE_REF : TABLE_REF2;
         List<WriteInfo> result = new ArrayList<>();
         for (long i = 0; i < number; i++) {
             Cell cell = getCellWithFixedHash(i);
-<<<<<<< HEAD
             result.add(WriteInfo.write(tableRef, cell, timestamp));
-=======
-            result.add(WriteInfo.of(tableRef, cell, true, timestamp));
->>>>>>> 0c53359a
         }
         writer.enqueue(result);
         return result;
