/*
 * Copyright 2018 Palantir Technologies, Inc. All rights reserved.
 *
 * Licensed under the BSD-3 License (the "License");
 * you may not use this file except in compliance with the License.
 * You may obtain a copy of the License at
 *
 * http://opensource.org/licenses/BSD-3-Clause
 *
 * Unless required by applicable law or agreed to in writing, software
 * distributed under the License is distributed on an "AS IS" BASIS,
 * WITHOUT WARRANTIES OR CONDITIONS OF ANY KIND, either express or implied.
 * See the License for the specific language governing permissions and
 * limitations under the License.
 */

package com.palantir.atlasdb.sweep.queue;

import java.util.Arrays;
import java.util.Map;

import com.palantir.atlasdb.encoding.PtBytes;
import com.palantir.atlasdb.keyvalue.api.Cell;
import com.palantir.atlasdb.keyvalue.api.TableReference;
import com.palantir.atlasdb.keyvalue.api.WriteReference;
import com.palantir.atlasdb.table.api.ColumnValue;
import com.palantir.common.persist.Persistable;

public final class SweepQueueUtils {
    public static final long TS_COARSE_GRANULARITY = 10_000_000L;
    public static final long TS_FINE_GRANULARITY = 50_000L;
    public static final long READ_TS = 1L;
    public static final long WRITE_TS = 0L;

    private SweepQueueUtils() {
        // utility
    }

    public static long tsPartitionCoarse(long timestamp) {
        return timestamp / TS_COARSE_GRANULARITY;
    }

    public static long tsPartitionFine(long timestamp) {
        return timestamp / TS_FINE_GRANULARITY;
    }

    public static long partitionFineToCoarse(long partitionFine) {
        return partitionFine / (TS_COARSE_GRANULARITY / TS_FINE_GRANULARITY);
    }

<<<<<<< HEAD
    public static long minForFinePartition(long finePartition) {
        return finePartition * TS_FINE_GRANULARITY;
    }

    public static long maxForFinePartition(long finePartition) {
        return minForFinePartition(finePartition) + SweepQueueUtils.TS_FINE_GRANULARITY - 1;
=======
    public static long minTsForFinePartition(long finePartition) {
        return finePartition * TS_FINE_GRANULARITY;
    }

    public static long maxTsForFinePartition(long finePartition) {
        return minTsForFinePartition(finePartition) + SweepQueueUtils.TS_FINE_GRANULARITY - 1;
>>>>>>> ef1a9a08
    }

    public static Cell toCell(Persistable row, ColumnValue<?> col) {
        return Cell.create(row.persistToBytes(), col.persistColumnName());
    }

    public static WriteInfo toWriteInfo(TableReference tableRef, Map.Entry<Cell, byte[]> write, long timestamp) {
        Cell cell = write.getKey();
        // todo(gmaretic): verify this is indeed how a tombstone is encoded
        boolean isTombstone = Arrays.equals(write.getValue(), PtBytes.EMPTY_BYTE_ARRAY);
        return WriteInfo.of(WriteReference.of(tableRef, cell, isTombstone), timestamp);
    }
}<|MERGE_RESOLUTION|>--- conflicted
+++ resolved
@@ -48,21 +48,12 @@
         return partitionFine / (TS_COARSE_GRANULARITY / TS_FINE_GRANULARITY);
     }
 
-<<<<<<< HEAD
-    public static long minForFinePartition(long finePartition) {
-        return finePartition * TS_FINE_GRANULARITY;
-    }
-
-    public static long maxForFinePartition(long finePartition) {
-        return minForFinePartition(finePartition) + SweepQueueUtils.TS_FINE_GRANULARITY - 1;
-=======
     public static long minTsForFinePartition(long finePartition) {
         return finePartition * TS_FINE_GRANULARITY;
     }
 
     public static long maxTsForFinePartition(long finePartition) {
         return minTsForFinePartition(finePartition) + SweepQueueUtils.TS_FINE_GRANULARITY - 1;
->>>>>>> ef1a9a08
     }
 
     public static Cell toCell(Persistable row, ColumnValue<?> col) {
