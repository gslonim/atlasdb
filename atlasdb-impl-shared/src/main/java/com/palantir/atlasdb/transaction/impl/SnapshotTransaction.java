/**
 * Copyright 2015 Palantir Technologies
 *
 * Licensed under the BSD-3 License (the "License");
 * you may not use this file except in compliance with the License.
 * You may obtain a copy of the License at
 *
 * http://opensource.org/licenses/BSD-3-Clause
 *
 * Unless required by applicable law or agreed to in writing, software
 * distributed under the License is distributed on an "AS IS" BASIS,
 * WITHOUT WARRANTIES OR CONDITIONS OF ANY KIND, either express or implied.
 * See the License for the specific language governing permissions and
 * limitations under the License.
 */
package com.palantir.atlasdb.transaction.impl;

import java.util.Arrays;
import java.util.Collection;
import java.util.Collections;
import java.util.Iterator;
import java.util.LinkedHashMap;
import java.util.List;
import java.util.Map;
import java.util.Map.Entry;
import java.util.Set;
import java.util.SortedMap;
import java.util.concurrent.ConcurrentMap;
import java.util.concurrent.ConcurrentNavigableMap;
import java.util.concurrent.ConcurrentSkipListMap;
import java.util.concurrent.TimeUnit;
import java.util.concurrent.atomic.AtomicLong;
import java.util.concurrent.atomic.AtomicReference;

import javax.annotation.Nullable;

import org.apache.commons.lang3.Validate;
import org.slf4j.Logger;
import org.slf4j.LoggerFactory;

import com.google.common.base.Function;
import com.google.common.base.Functions;
import com.google.common.base.MoreObjects;
import com.google.common.base.Preconditions;
import com.google.common.base.Predicate;
import com.google.common.base.Predicates;
import com.google.common.base.Stopwatch;
import com.google.common.base.Supplier;
import com.google.common.base.Suppliers;
import com.google.common.collect.AbstractIterator;
import com.google.common.collect.Collections2;
import com.google.common.collect.FluentIterable;
import com.google.common.collect.HashMultimap;
import com.google.common.collect.ImmutableList;
import com.google.common.collect.ImmutableMap;
import com.google.common.collect.ImmutableSet;
import com.google.common.collect.ImmutableSortedMap;
import com.google.common.collect.ImmutableSortedMap.Builder;
import com.google.common.collect.Iterables;
import com.google.common.collect.Iterators;
import com.google.common.collect.Lists;
import com.google.common.collect.Maps;
import com.google.common.collect.Multimap;
import com.google.common.collect.Multimaps;
import com.google.common.collect.Ordering;
import com.google.common.collect.PeekingIterator;
import com.google.common.collect.Sets;
import com.google.common.primitives.UnsignedBytes;
import com.palantir.atlasdb.AtlasDbConstants;
import com.palantir.atlasdb.AtlasDbPerformanceConstants;
import com.palantir.atlasdb.cleaner.Cleaner;
import com.palantir.atlasdb.cleaner.NoOpCleaner;
import com.palantir.atlasdb.encoding.PtBytes;
import com.palantir.atlasdb.keyvalue.api.BatchColumnRangeSelection;
import com.palantir.atlasdb.keyvalue.api.Cell;
import com.palantir.atlasdb.keyvalue.api.ColumnRangeSelection;
import com.palantir.atlasdb.keyvalue.api.ColumnSelection;
import com.palantir.atlasdb.keyvalue.api.KeyAlreadyExistsException;
import com.palantir.atlasdb.keyvalue.api.KeyValueService;
import com.palantir.atlasdb.keyvalue.api.RangeRequest;
import com.palantir.atlasdb.keyvalue.api.RangeRequests;
import com.palantir.atlasdb.keyvalue.api.RowColumnRangeIterator;
import com.palantir.atlasdb.keyvalue.api.RowResult;
import com.palantir.atlasdb.keyvalue.api.TableReference;
import com.palantir.atlasdb.keyvalue.api.Value;
import com.palantir.atlasdb.keyvalue.impl.Cells;
import com.palantir.atlasdb.keyvalue.impl.LocalRowColumnRangeIterator;
import com.palantir.atlasdb.keyvalue.impl.RowResults;
import com.palantir.atlasdb.protos.generated.TableMetadataPersistence.SweepStrategy;
import com.palantir.atlasdb.table.description.exceptions.AtlasDbConstraintException;
import com.palantir.atlasdb.transaction.api.AtlasDbConstraintCheckingMode;
import com.palantir.atlasdb.transaction.api.ConflictHandler;
import com.palantir.atlasdb.transaction.api.ConstraintCheckable;
import com.palantir.atlasdb.transaction.api.ConstraintCheckingTransaction;
import com.palantir.atlasdb.transaction.api.TransactionCommitFailedException;
import com.palantir.atlasdb.transaction.api.TransactionConflictException;
import com.palantir.atlasdb.transaction.api.TransactionConflictException.CellConflict;
import com.palantir.atlasdb.transaction.api.TransactionFailedException;
import com.palantir.atlasdb.transaction.api.TransactionFailedRetriableException;
import com.palantir.atlasdb.transaction.api.TransactionLockTimeoutException;
import com.palantir.atlasdb.transaction.api.TransactionReadSentinelBehavior;
import com.palantir.atlasdb.transaction.service.TransactionService;
import com.palantir.common.annotation.Output;
import com.palantir.common.base.AbortingVisitor;
import com.palantir.common.base.AbstractBatchingVisitable;
import com.palantir.common.base.BatchingVisitable;
import com.palantir.common.base.BatchingVisitableFromIterable;
import com.palantir.common.base.BatchingVisitables;
import com.palantir.common.base.ClosableIterator;
import com.palantir.common.base.ClosableIterators;
import com.palantir.common.base.ForwardingClosableIterator;
import com.palantir.common.base.Throwables;
import com.palantir.common.collect.IterableUtils;
import com.palantir.common.collect.IteratorUtils;
import com.palantir.common.collect.MapEntries;
import com.palantir.lock.AtlasCellLockDescriptor;
import com.palantir.lock.AtlasRowLockDescriptor;
import com.palantir.lock.LockClient;
import com.palantir.lock.LockDescriptor;
import com.palantir.lock.LockMode;
import com.palantir.lock.LockRefreshToken;
import com.palantir.lock.LockRequest;
import com.palantir.lock.RemoteLockService;
import com.palantir.timestamp.TimestampService;
import com.palantir.util.AssertUtils;
import com.palantir.util.DistributedCacheMgrCache;
import com.palantir.util.Pair;
import com.palantir.util.SoftCache;
import com.palantir.util.paging.TokenBackedBasicResultsPage;

/**
 * This implements snapshot isolation for transactions.
 * <p>
 * This object is thread safe and you may do reads and writes from multiple threads.
 * You may not continue reading or writing after {@link #commit()} or {@link #abort()}
 * is called.
 * <p>
 * Things to keep in mind when dealing with snapshot transactions:
 * 1. Transactions that do writes should be short lived.
 * 1a. Read only transactions can be long lived (within reason).
 * 2. Do not write too much data in one transaction (this relates back to #1)
 * 3. A row should be able to fit in memory without any trouble.  This includes
 *    all columns of the row.  If you are thinking about making your row bigger than like 10MB, you
 *    should think about breaking these up into different rows and using range scans.
 */
public class SnapshotTransaction extends AbstractTransaction implements ConstraintCheckingTransaction {
    private static final Logger log = LoggerFactory.getLogger(SnapshotTransaction.class);
    private static final Logger perfLogger = LoggerFactory.getLogger("dualschema.perf");
    private static final Logger constraintLogger = LoggerFactory.getLogger("dualschema.constraints");

    private static final int BATCH_SIZE_GET_FIRST_PAGE = 1000;

    private enum State {
        UNCOMMITTED,
        COMMITTED,
        COMMITTING,
        ABORTED,
        /**
         * Commit has failed during commit.
         */
        FAILED
    }

    protected final TimestampService timestampService;
    final KeyValueService keyValueService;
    protected final RemoteLockService lockService;
    final TransactionService defaultTransactionService;
    private final Cleaner cleaner;
    private final Supplier<Long> startTimestamp;

    protected final long immutableTimestamp;
    protected final ImmutableSet<LockRefreshToken> externalLocksTokens;

    protected final long timeCreated = System.currentTimeMillis();

    protected final ConcurrentMap<TableReference, ConcurrentNavigableMap<Cell, byte[]>> writesByTable =
            Maps.newConcurrentMap();
    private final ConflictDetectionManager conflictDetectionManager;
    private final DistributedCacheMgrCache<Long, Long> cachedCommitTimes = new SoftCache<>();
    private final AtomicLong byteCount = new AtomicLong();

    private final AtlasDbConstraintCheckingMode constraintCheckingMode;

    private final ConcurrentMap<TableReference, ConstraintCheckable> constraintsByTableName = Maps.newConcurrentMap();

    private final AtomicReference<State> state = new AtomicReference<>(State.UNCOMMITTED);
    private final AtomicLong numWriters = new AtomicLong();
    protected final SweepStrategyManager sweepStrategyManager;
    protected final Long transactionReadTimeoutMillis;
    private final TransactionReadSentinelBehavior readSentinelBehavior;
    private volatile long commitTsForScrubbing = TransactionConstants.FAILED_COMMIT_TS;
    protected final boolean allowHiddenTableAccess;
    protected final Stopwatch transactionTimer = Stopwatch.createStarted();

    /**
     * @param immutableTimestamp If we find a row written before the immutableTimestamp we don't need to
     *                           grab a read lock for it because we know that no writers exist.
     * @param tokensValidForCommit These tokens need to be valid with {@link #lockService} for this transaction
     *                             to commit.  If these locks have expired then the commit will fail.
     */
    /* package */ SnapshotTransaction(KeyValueService keyValueService,
                               RemoteLockService lockService,
                               TimestampService timestampService,
                               TransactionService transactionService,
                               Cleaner cleaner,
                               Supplier<Long> startTimeStamp,
                               ConflictDetectionManager conflictDetectionManager,
                               SweepStrategyManager sweepStrategyManager,
                               long immutableTimestamp,
                               Iterable<LockRefreshToken> tokensValidForCommit,
                               AtlasDbConstraintCheckingMode constraintCheckingMode,
                               Long transactionTimeoutMillis,
                               TransactionReadSentinelBehavior readSentinelBehavior,
                               boolean allowHiddenTableAccess) {
        this.keyValueService = keyValueService;
        this.timestampService = timestampService;
        this.defaultTransactionService = transactionService;
        this.cleaner = cleaner;
        this.lockService = lockService;
        this.startTimestamp = startTimeStamp;
        this.conflictDetectionManager = conflictDetectionManager;
        this.sweepStrategyManager = sweepStrategyManager;
        this.immutableTimestamp = immutableTimestamp;
        this.externalLocksTokens = ImmutableSet.copyOf(tokensValidForCommit);
        this.constraintCheckingMode = constraintCheckingMode;
        this.transactionReadTimeoutMillis = transactionTimeoutMillis;
        this.readSentinelBehavior = readSentinelBehavior;
        this.allowHiddenTableAccess = allowHiddenTableAccess;
    }

    // TEST ONLY
    SnapshotTransaction(KeyValueService keyValueService,
                        RemoteLockService lockService,
                        TimestampService timestampService,
                        TransactionService transactionService,
                        Cleaner cleaner,
                        long startTimeStamp,
                        Map<TableReference, ConflictHandler> tablesToWriteWrite,
                        AtlasDbConstraintCheckingMode constraintCheckingMode,
                        TransactionReadSentinelBehavior readSentinelBehavior) {
        this.keyValueService = keyValueService;
        this.timestampService = timestampService;
        this.defaultTransactionService = transactionService;
        this.cleaner = cleaner;
        this.lockService = lockService;
        this.startTimestamp = Suppliers.ofInstance(startTimeStamp);
        this.conflictDetectionManager = ConflictDetectionManagers.fromMap(tablesToWriteWrite);
        this.sweepStrategyManager = SweepStrategyManagers.createDefault(keyValueService);
        this.immutableTimestamp = 0;
        this.externalLocksTokens = ImmutableSet.of();
        this.constraintCheckingMode = constraintCheckingMode;
        this.transactionReadTimeoutMillis = null;
        this.readSentinelBehavior = readSentinelBehavior;
        this.allowHiddenTableAccess = false;
    }

    /**
     * Used for read only transactions and subclasses that are read only and
     * bypass aspects of the transaction protocol.
     */
    protected SnapshotTransaction(KeyValueService keyValueService,
                                  TransactionService transactionService,
                                  RemoteLockService lockService,
                                  long startTimeStamp,
                                  AtlasDbConstraintCheckingMode constraintCheckingMode,
                                  TransactionReadSentinelBehavior readSentinelBehavior) {
        this(keyValueService, transactionService, lockService, startTimeStamp,
                constraintCheckingMode, readSentinelBehavior, false);
    }

    protected SnapshotTransaction(KeyValueService keyValueService,
                                  TransactionService transactionService,
                                  RemoteLockService lockService,
                                  long startTimeStamp,
                                  AtlasDbConstraintCheckingMode constraintCheckingMode,
                                  TransactionReadSentinelBehavior readSentinelBehavior,
                                  boolean allowHiddenTableAccess) {
        this.keyValueService = keyValueService;
        this.defaultTransactionService = transactionService;
        this.cleaner = NoOpCleaner.INSTANCE;
        this.lockService = lockService;
        this.startTimestamp = Suppliers.ofInstance(startTimeStamp);
        this.conflictDetectionManager = ConflictDetectionManagers.withoutConflictDetection(keyValueService);
        this.sweepStrategyManager = SweepStrategyManagers.createDefault(keyValueService);
        this.timestampService = null;
        this.immutableTimestamp = startTimeStamp;
        this.externalLocksTokens = ImmutableSet.of();
        this.constraintCheckingMode = constraintCheckingMode;
        this.transactionReadTimeoutMillis = null;
        this.readSentinelBehavior = readSentinelBehavior;
        this.allowHiddenTableAccess = allowHiddenTableAccess;
    }

    @Override
    public long getTimestamp() {
        return getStartTimestamp();
    }

    long getCommitTimestamp() {
        return commitTsForScrubbing;
    }

    @Override
    public TransactionReadSentinelBehavior getReadSentinelBehavior() {
        return readSentinelBehavior;
    }

    public Stopwatch getTrasactionTimer() {
        return transactionTimer;
    }

    protected void checkGetPreconditions(TableReference tableRef) {
        if (transactionReadTimeoutMillis != null
                && System.currentTimeMillis() - timeCreated > transactionReadTimeoutMillis) {
            throw new TransactionFailedRetriableException("Transaction timed out.");
        }
        Preconditions.checkArgument(allowHiddenTableAccess || !AtlasDbConstants.hiddenTables.contains(tableRef));
        Preconditions.checkState(state.get() == State.UNCOMMITTED || state.get() == State.COMMITTING,
                "Transaction must be uncommitted.");
    }

    @Override
    public SortedMap<byte[], RowResult<byte[]>> getRows(TableReference tableRef, Iterable<byte[]> rows,
                                                        ColumnSelection columnSelection) {
        Stopwatch watch = Stopwatch.createStarted();
        checkGetPreconditions(tableRef);
        if (Iterables.isEmpty(rows)) {
            return AbstractTransaction.EMPTY_SORTED_ROWS;
        }
        Map<Cell, byte[]> result = Maps.newHashMap();
        Map<Cell, Value> rawResults = Maps.newHashMap(
                keyValueService.getRows(tableRef, rows, columnSelection, getStartTimestamp()));
        SortedMap<Cell, byte[]> writes = writesByTable.get(tableRef);
        if (writes != null) {
            for (byte[] row : rows) {
                extractLocalWritesForRow(result, writes, row);
            }
        }

        // We don't need to do work postfiltering if we have a write locally.
        rawResults.keySet().removeAll(result.keySet());

        SortedMap<byte[], RowResult<byte[]>> results = filterRowResults(tableRef, rawResults, result);
        if (perfLogger.isDebugEnabled()) {
            perfLogger.debug("getRows({}, {} rows) found {} rows, took {} ms",
                    tableRef, Iterables.size(rows), results.size(), watch.elapsed(TimeUnit.MILLISECONDS));
        }
        validateExternalAndCommitLocksIfNecessary(tableRef);
        return results;
    }

    @Override
<<<<<<< HEAD
    public Map<byte[], BatchingVisitable<Map.Entry<Cell, byte[]>>> getRowsColumnRange(TableReference tableRef,
                                                                                      Iterable<byte[]> rows,
                                                                                      BatchColumnRangeSelection columnRangeSelection) {
=======
    public Map<byte[], BatchingVisitable<Map.Entry<Cell, byte[]>>> getRowsColumnRange(
            TableReference tableRef,
            Iterable<byte[]> rows,
            ColumnRangeSelection columnRangeSelection) {
>>>>>>> 364f0fba
        if (Iterables.isEmpty(rows)) {
            return ImmutableMap.of();
        }
        Map<byte[], RowColumnRangeIterator> rawResults = keyValueService.getRowsColumnRange(tableRef, rows,
                columnRangeSelection, getStartTimestamp());
        Map<byte[], BatchingVisitable<Map.Entry<Cell, byte[]>>> postfilteredResults =
                Maps.newHashMapWithExpectedSize(rawResults.size());
        for (Entry<byte[], RowColumnRangeIterator> e : rawResults.entrySet()) {
            byte[] row = e.getKey();
            RowColumnRangeIterator rawIterator = e.getValue();
<<<<<<< HEAD
            Iterator<Map.Entry<Cell, byte[]>> postfilteredIterator =
                    getPostfilteredColumns(tableRef, columnRangeSelection, row, rawIterator);
            postfilteredResults.put(row, BatchingVisitableFromIterable.create(postfilteredIterator));
=======
            Iterator<Map.Entry<Cell, byte[]>> postfilterIterator =
                    getRowColumnRangePostfiltered(tableRef, row, columnRangeSelection, rawIterator);
            SortedMap<Cell, byte[]> localWrites = getLocalWritesForColumnRange(tableRef, columnRangeSelection, row);
            Iterator<Map.Entry<Cell, byte[]>> localIterator = localWrites.entrySet().iterator();
            Iterator<Map.Entry<Cell, byte[]>> mergedIterator = IteratorUtils.mergeIterators(localIterator,
                    postfilterIterator,
                    Ordering.from(UnsignedBytes.lexicographicalComparator())
                            .onResultOf(entry -> entry.getKey().getColumnName()),
                    Pair::getLhSide);
            // Filter empty columns.
            Iterator<Map.Entry<Cell, byte[]>> filteredIterator =
                    Iterators.filter(mergedIterator, entry -> entry.getValue().length > 0);
            postfilteredResults.put(row, BatchingVisitableFromIterable.create(filteredIterator));
>>>>>>> 364f0fba
        }
        return postfilteredResults;
    }

<<<<<<< HEAD
    private Iterator<Map.Entry<Cell, byte[]>> getPostfilteredColumns(TableReference tableRef,
                                                                     BatchColumnRangeSelection batchColumnRangeSelection,
                                                                     byte[] row,
                                                                     RowColumnRangeIterator rawIterator) {
        Iterator<Map.Entry<Cell, byte[]>> postfilterIterator =
                getRowColumnRangePostfiltered(tableRef, row, batchColumnRangeSelection, rawIterator);
        SortedMap<Cell, byte[]> localWrites = getLocalWritesForColumnRange(tableRef, batchColumnRangeSelection, row);
        Iterator<Map.Entry<Cell, byte[]>> localIterator = localWrites.entrySet().iterator();
        Iterator<Map.Entry<Cell, byte[]>> mergedIterator =
                IteratorUtils.mergeIterators(localIterator,
                                             postfilterIterator,
                                             Ordering.from(UnsignedBytes.lexicographicalComparator())
                                                     .onResultOf(entry -> entry.getKey().getColumnName()),
                                             from -> from.getLhSide());
        // Filter empty columns.
        return Iterators.filter(mergedIterator, entry -> entry.getValue().length > 0);
    }

    private Iterator<Map.Entry<Cell, byte[]>> getRowColumnRangePostfiltered(TableReference tableRef, byte[] row, BatchColumnRangeSelection columnRangeSelection,
                                                                           RowColumnRangeIterator rawIterator) {
        ColumnRangeBatchProvider batchProvider = new ColumnRangeBatchProvider(keyValueService, tableRef, row, columnRangeSelection, getStartTimestamp());
        BatchSizeIncreasingIterator<Map.Entry<Cell, Value>> batchIterator =
                new BatchSizeIncreasingIterator<>(batchProvider, columnRangeSelection.getBatchHint(), ClosableIterators.wrap(rawIterator));
        Iterator<Iterator<Map.Entry<Cell, byte[]>>> postfilteredBatches = new AbstractIterator<Iterator<Map.Entry<Cell, byte[]>>>() {
=======
    private Iterator<Map.Entry<Cell, byte[]>> getRowColumnRangePostfiltered(
            TableReference tableRef,
            byte[] row,
            ColumnRangeSelection columnRangeSelection,
            RowColumnRangeIterator rawIterator) {
        ColumnRangeBatchProvider batchProvider = new ColumnRangeBatchProvider(
                keyValueService, tableRef, row, columnRangeSelection, getStartTimestamp());
        BatchSizeIncreasingIterator<Map.Entry<Cell, Value>> batchIterator = new BatchSizeIncreasingIterator<>(
                batchProvider, columnRangeSelection.getBatchHint(), ClosableIterators.wrap(rawIterator));
        Iterator<Iterator<Map.Entry<Cell, byte[]>>> postfilteredBatches =
                new AbstractIterator<Iterator<Map.Entry<Cell, byte[]>>>() {
>>>>>>> 364f0fba
            @Override
            protected Iterator<Map.Entry<Cell, byte[]>> computeNext() {
                ImmutableMap.Builder<Cell, Value> rawBuilder = ImmutableMap.builder();
                List<Map.Entry<Cell, Value>> batch = batchIterator.getBatch();
                for (Map.Entry<Cell, Value> result : batch) {
                    rawBuilder.put(result);
                }
                Map<Cell, Value> raw = rawBuilder.build();
                if (raw.isEmpty()) {
                    return endOfData();
                }
                Map<Cell, byte[]> post = new LinkedHashMap<>();
                getWithPostfiltering(tableRef, raw, post, Value.GET_VALUE);
                batchIterator.markNumResultsNotDeleted(post.keySet().size());
                return post.entrySet().iterator();
            }
        };
        return Iterators.concat(postfilteredBatches);
    }

    @Override
<<<<<<< HEAD
    public Iterator<Map.Entry<Cell, byte[]>> getRowsColumnRange(TableReference tableRef,
                                                                Iterable<byte[]> rows,
                                                                ColumnRangeSelection columnRangeSelection,
                                                                int batchHint) {
        if (Iterables.isEmpty(rows)) {
            return Collections.emptyIterator();
        }
        RowColumnRangeIterator rawResults =
                keyValueService.getRowsColumnRange(tableRef,
                                                   rows,
                                                   columnRangeSelection,
                                                   batchHint,
                                                   getStartTimestamp());
        Iterator<Map.Entry<byte[], RowColumnRangeIterator>> rawResultsByRow = partitionByRow(rawResults);
        Iterator<Iterator<Map.Entry<Cell, byte[]>>> postfiltered = Iterators.transform(rawResultsByRow, e -> {
            byte[] row = e.getKey();
            RowColumnRangeIterator rawIterator = e.getValue();
            BatchColumnRangeSelection batchColumnRangeSelection =
                    new BatchColumnRangeSelection(columnRangeSelection.getStartCol(),
                                                  columnRangeSelection.getEndCol(),
                                                  batchHint);
            return getPostfilteredColumns(tableRef, batchColumnRangeSelection, row, rawIterator);
        });
        return Iterators.concat(postfiltered);
    }

    /**
     * Partitions a {@link RowColumnRangeIterator} into contiguous blocks that share the same row name.
     * {@link KeyValueService#getRowsColumnRange(TableReference, Iterable, ColumnRangeSelection, int, long)} guarantees
     * that all columns for a single row are adjacent, so this method will return an {@link Iterator} with exactly one
     * entry per non-empty row.
     */
    private Iterator<Map.Entry<byte[], RowColumnRangeIterator>> partitionByRow(RowColumnRangeIterator rawResults) {
        PeekingIterator<Map.Entry<Cell, Value>> peekableRawResults = Iterators.peekingIterator(rawResults);
        return new AbstractIterator<Map.Entry<byte[], RowColumnRangeIterator>>() {
            byte[] prevRowName;

            @Override
            protected Map.Entry<byte[], RowColumnRangeIterator> computeNext() {
                finishConsumingPreviousRow(peekableRawResults);
                if (!peekableRawResults.hasNext()) {
                    return endOfData();
                }
                byte[] nextRowName = peekableRawResults.peek().getKey().getRowName();
                Iterator<Map.Entry<Cell, Value>> columnsIterator =
                        new AbstractIterator<Map.Entry<Cell, Value>>() {
                    @Override
                    protected Map.Entry<Cell, Value> computeNext() {
                        if (!peekableRawResults.hasNext()
                                || !Arrays.equals(peekableRawResults.peek().getKey().getRowName(), nextRowName)) {
                            return endOfData();
                        }
                        return peekableRawResults.next();
                    }
                };
                prevRowName = nextRowName;
                return Maps.immutableEntry(nextRowName, new LocalRowColumnRangeIterator(columnsIterator));
            }

            private void finishConsumingPreviousRow(PeekingIterator<Map.Entry<Cell, Value>> iter) {
                int numConsumed = 0;
                while (iter.hasNext() && Arrays.equals(iter.peek().getKey().getRowName(), prevRowName)) {
                    iter.next();
                    numConsumed++;
                }
                if (numConsumed > 0) {
                    log.warn("Not all columns for row {} were read. {} columns were discarded.",
                             Arrays.toString(prevRowName),
                             numConsumed);
                }
            }
        };
    }

    @Override
    public SortedMap<byte[], RowResult<byte[]>> getRowsIgnoringLocalWrites(TableReference tableRef, Iterable<byte[]> rows) {
=======
    public SortedMap<byte[], RowResult<byte[]>> getRowsIgnoringLocalWrites(
            TableReference tableRef,
            Iterable<byte[]> rows) {
>>>>>>> 364f0fba
        checkGetPreconditions(tableRef);
        if (Iterables.isEmpty(rows)) {
            return AbstractTransaction.EMPTY_SORTED_ROWS;
        }

        Map<Cell, Value> rawResults = Maps.newHashMap(keyValueService.getRows(tableRef,
                rows,
                ColumnSelection.all(),
                getStartTimestamp()));

        return filterRowResults(tableRef, rawResults, Maps.newHashMap());
    }

    private SortedMap<byte[], RowResult<byte[]>> filterRowResults(TableReference tableRef,
                                                                  Map<Cell, Value> rawResults,
                                                                  Map<Cell, byte[]> result) {
        getWithPostfiltering(tableRef, rawResults, result, Value.GET_VALUE);
        Map<Cell, byte[]> filterDeletedValues = Maps.filterValues(result, Predicates.not(Value.IS_EMPTY));
        return RowResults.viewOfSortedMap(Cells.breakCellsUpByRow(filterDeletedValues));
    }

    /**
     * This will add any local writes for this row to the result map.
     * <p>
     * If an empty value was written as a delete, this will also be included in the map.
     */
    private void extractLocalWritesForRow(@Output Map<Cell, byte[]> result,
            SortedMap<Cell, byte[]> writes, byte[] row) {
        Cell lowCell = Cells.createSmallestCellForRow(row);
        Iterator<Entry<Cell, byte[]>> it = writes.tailMap(lowCell).entrySet().iterator();
        while (it.hasNext()) {
            Entry<Cell, byte[]> entry = it.next();
            Cell cell = entry.getKey();
            if (!Arrays.equals(row, cell.getRowName())) {
                break;
            }
            result.put(cell, entry.getValue());
        }
    }

    @Override
    public Map<Cell, byte[]> get(TableReference tableRef, Set<Cell> cells) {
        Stopwatch watch = Stopwatch.createStarted();
        checkGetPreconditions(tableRef);
        if (Iterables.isEmpty(cells)) {
            return ImmutableMap.of();
        }

        Map<Cell, byte[]> result = Maps.newHashMap();
        SortedMap<Cell, byte[]> writes = writesByTable.get(tableRef);
        if (writes != null) {
            for (Cell cell : cells) {
                if (writes.containsKey(cell)) {
                    result.put(cell, writes.get(cell));
                }
            }
        }

        // We don't need to read any cells that were written locally.
        result.putAll(getFromKeyValueService(tableRef, Sets.difference(cells, result.keySet())));

        if (perfLogger.isDebugEnabled()) {
            perfLogger.debug("get({}, {} cells) found {} cells (some possibly deleted), took {} ms",
                    tableRef, cells.size(), result.size(), watch.elapsed(TimeUnit.MILLISECONDS));
        }
        validateExternalAndCommitLocksIfNecessary(tableRef);
        return Maps.filterValues(result, Predicates.not(Value.IS_EMPTY));
    }

    @Override
    public Map<Cell, byte[]> getIgnoringLocalWrites(TableReference tableRef, Set<Cell> cells) {
        checkGetPreconditions(tableRef);
        if (Iterables.isEmpty(cells)) {
            return ImmutableMap.of();
        }

        Map<Cell, byte[]> result = getFromKeyValueService(tableRef, cells);

        return Maps.filterValues(result, Predicates.not(Value.IS_EMPTY));
    }

    /**
     * This will load the given keys from the underlying key value service and apply postfiltering
     * so we have snapshot isolation.  If the value in the key value service is the empty array
     * this will be included here and needs to be filtered out.
     */
    private Map<Cell, byte[]> getFromKeyValueService(TableReference tableRef, Set<Cell> cells) {
        Map<Cell, byte[]> result = Maps.newHashMap();
        Map<Cell, Long> toRead = Cells.constantValueMap(cells, getStartTimestamp());
        Map<Cell, Value> rawResults = keyValueService.get(tableRef, toRead);
        getWithPostfiltering(tableRef, rawResults, result, Value.GET_VALUE);
        return result;
    }

    private static byte[] getNextStartRowName(
            RangeRequest range,
            TokenBackedBasicResultsPage<RowResult<Value>, byte[]> prePostFilter) {
        if (!prePostFilter.moreResultsAvailable()) {
            return range.getEndExclusive();
        }
        return prePostFilter.getTokenForNextPage();
    }


    @Override
    public Iterable<BatchingVisitable<RowResult<byte[]>>> getRanges(final TableReference tableRef,
                                                                    Iterable<RangeRequest> rangeRequests) {
        checkGetPreconditions(tableRef);

        if (perfLogger.isDebugEnabled()) {
            perfLogger.debug("Passed {} ranges to getRanges({}, {})",
                    Iterables.size(rangeRequests), tableRef, rangeRequests);
        }

        return FluentIterable.from(Iterables.partition(rangeRequests, BATCH_SIZE_GET_FIRST_PAGE))
                .transformAndConcat(new Function<List<RangeRequest>, List<BatchingVisitable<RowResult<byte[]>>>>() {
                    @Override
                    public List<BatchingVisitable<RowResult<byte[]>>> apply(List<RangeRequest> input) {
                        Stopwatch timer = Stopwatch.createStarted();
                        Map<RangeRequest, TokenBackedBasicResultsPage<RowResult<Value>, byte[]>> firstPages =
                                keyValueService.getFirstBatchForRanges(tableRef, input, getStartTimestamp());
                        validateExternalAndCommitLocksIfNecessary(tableRef);

                        SortedMap<Cell, byte[]> postFiltered = postFilterPages(
                                tableRef,
                                firstPages.values());

                        List<BatchingVisitable<RowResult<byte[]>>> ret = Lists.newArrayListWithCapacity(input.size());
                        for (RangeRequest rangeRequest : input) {
                            TokenBackedBasicResultsPage<RowResult<Value>, byte[]> prePostFilter =
                                    firstPages.get(rangeRequest);
                            byte[] nextStartRowName = getNextStartRowName(
                                    rangeRequest,
                                    prePostFilter);
                            List<Entry<Cell, byte[]>> mergeIterators = getPostfilteredWithLocalWrites(
                                    tableRef,
                                    postFiltered,
                                    rangeRequest,
                                    prePostFilter.getResults(),
                                    nextStartRowName);
                            ret.add(new AbstractBatchingVisitable<RowResult<byte[]>>() {
                                @Override
                                protected <K extends Exception> void batchAcceptSizeHint(
                                        int batchSizeHint,
                                        ConsistentVisitor<RowResult<byte[]>, K> visitor)
                                        throws K {
                                    checkGetPreconditions(tableRef);
                                    final Iterator<RowResult<byte[]>> rowResults = Cells.createRowView(mergeIterators);
                                    while (rowResults.hasNext()) {
                                        if (!visitor.visit(ImmutableList.of(rowResults.next()))) {
                                            return;
                                        }
                                    }
                                    if ((nextStartRowName.length == 0) || !prePostFilter.moreResultsAvailable()) {
                                        return;
                                    }
                                    RangeRequest newRange = rangeRequest.getBuilder()
                                            .startRowInclusive(nextStartRowName)
                                            .build();
                                    getRange(tableRef, newRange)
                                            .batchAccept(batchSizeHint, visitor);
                                }
                            });
                        }
                        log.trace("Processed {} range requests for {} in {}ms",
                                input.size(), tableRef, timer.elapsed(TimeUnit.MILLISECONDS));
                        return ret;
                    }

                });
    }

    private void validateExternalAndCommitLocksIfNecessary(TableReference tableRef) {
        if (!isValidationNecessary(tableRef)) {
            return;
        }
        throwIfExternalAndCommitLocksNotValid(null);
    }

    private boolean isValidationNecessary(TableReference tableRef) {
        return sweepStrategyManager.get().get(tableRef) == SweepStrategy.THOROUGH;
    }

    private List<Entry<Cell, byte[]>> getPostfilteredWithLocalWrites(final TableReference tableRef,
                                                                     final SortedMap<Cell, byte[]> postFiltered,
                                                                     final RangeRequest rangeRequest,
                                                                     List<RowResult<Value>> prePostFilter,
                                                                     final byte[] endRowExclusive) {
        Map<Cell, Value> prePostFilterCells = Cells.convertRowResultsToCells(prePostFilter);
        Collection<Entry<Cell, byte[]>> postFilteredCells = Collections2.filter(
                postFiltered.entrySet(),
                Predicates.compose(
                        Predicates.in(prePostFilterCells.keySet()),
                        MapEntries.getKeyFunction()));
        Collection<Entry<Cell, byte[]>> localWritesInRange = getLocalWritesForRange(
                tableRef,
                rangeRequest.getStartInclusive(),
                endRowExclusive).entrySet();
        return ImmutableList.copyOf(mergeInLocalWrites(
                postFilteredCells.iterator(),
                localWritesInRange.iterator(),
                rangeRequest.isReverse()));
    }

    @Override
    public BatchingVisitable<RowResult<byte[]>> getRange(final TableReference tableRef,
                                                         final RangeRequest range) {
        checkGetPreconditions(tableRef);
        if (range.isEmptyRange()) {
            return BatchingVisitables.emptyBatchingVisitable();
        }

        return new AbstractBatchingVisitable<RowResult<byte[]>>() {
            @Override
            public <K extends Exception> void batchAcceptSizeHint(
                    int userRequestedSize,
                    ConsistentVisitor<RowResult<byte[]>, K> visitor)
                    throws K {
                Preconditions.checkState(state.get() == State.UNCOMMITTED,
                        "Transaction must be uncommitted.");

                int requestSize = range.getBatchHint() != null ? range.getBatchHint() : userRequestedSize;
                int preFilterBatchSize = getRequestHintToKvStore(requestSize);

                Validate.isTrue(!range.isReverse(), "we currently do not support reverse ranges");
                getBatchingVisitableFromIterator(
                        tableRef,
                        range,
                        requestSize,
                        visitor,
                        preFilterBatchSize);
            }

        };
    }

    private <K extends Exception> boolean getBatchingVisitableFromIterator(
            TableReference tableRef,
            RangeRequest range,
            int userRequestedSize,
            AbortingVisitor<List<RowResult<byte[]>>, K> visitor,
            int preFilterBatchSize) throws K {
        ClosableIterator<RowResult<byte[]>> postFilterIterator =
                postFilterIterator(tableRef, range, preFilterBatchSize, Value.GET_VALUE);
        try {
            Iterator<RowResult<byte[]>> localWritesInRange = Cells.createRowView(
                    getLocalWritesForRange(tableRef, range.getStartInclusive(), range.getEndExclusive()).entrySet());
            Iterator<RowResult<byte[]>> mergeIterators =
                    mergeInLocalWritesRows(postFilterIterator, localWritesInRange, range.isReverse());
            return BatchingVisitableFromIterable.create(mergeIterators).batchAccept(userRequestedSize, visitor);
        } finally {
            postFilterIterator.close();
        }
    }

    protected static int getRequestHintToKvStore(int userRequestedSize) {
        if (userRequestedSize == 1) {
            // Handle 1 specially because the underlying store could have an optimization for 1
            return 1;
        }
        //TODO: carrino: tune the param here based on how likely we are to post filter
        // rows out and have deleted rows
        int preFilterBatchSize = userRequestedSize + ((userRequestedSize + 9) / 10);
        if (preFilterBatchSize > AtlasDbPerformanceConstants.MAX_BATCH_SIZE
                || preFilterBatchSize < 0) {
            preFilterBatchSize = AtlasDbPerformanceConstants.MAX_BATCH_SIZE;
        }
        return preFilterBatchSize;
    }

    private static Iterator<RowResult<byte[]>> mergeInLocalWritesRows(
            Iterator<RowResult<byte[]>> postFilterIterator,
            Iterator<RowResult<byte[]>> localWritesInRange,
            boolean isReverse) {
        Ordering<RowResult<byte[]>> ordering = RowResult.getOrderingByRowName();
        Iterator<RowResult<byte[]>> mergeIterators = IteratorUtils.mergeIterators(
                postFilterIterator, localWritesInRange,
                isReverse ? ordering.reverse() : ordering,
                from -> RowResults.merge(from.lhSide, from.rhSide)); // prefer local writes
        return RowResults.filterDeletedColumnsAndEmptyRows(mergeIterators);
    }

    private static Iterator<Entry<Cell, byte[]>> mergeInLocalWrites(
            Iterator<Entry<Cell, byte[]>> postFilterIterator,
            Iterator<Entry<Cell, byte[]>> localWritesInRange,
            boolean isReverse) {
        Ordering<Entry<Cell, byte[]>> ordering = Ordering.natural().onResultOf(MapEntries.getKeyFunction());
        Iterator<Entry<Cell, byte[]>> mergeIterators = IteratorUtils.mergeIterators(
                postFilterIterator, localWritesInRange,
                isReverse ? ordering.reverse() : ordering,
                from -> from.rhSide); // always override their value with written values
        return Iterators.filter(mergeIterators,
            Predicates.compose(Predicates.not(Value.IS_EMPTY), MapEntries.getValueFunction()));
    }

    protected <T> ClosableIterator<RowResult<T>> postFilterIterator(
            TableReference tableRef,
            RangeRequest range,
            int preFilterBatchSize,
            Function<Value, T> transformer) {
        RowRangeBatchProvider batchProvider =
                new RowRangeBatchProvider(keyValueService, tableRef, range, getStartTimestamp());
        BatchSizeIncreasingIterator<RowResult<Value>> results =
                new BatchSizeIncreasingIterator<>(batchProvider, preFilterBatchSize, null);
        Iterator<Iterator<RowResult<T>>> batchedPostFiltered = new AbstractIterator<Iterator<RowResult<T>>>() {
            @Override
            protected Iterator<RowResult<T>> computeNext() {
                List<RowResult<Value>> batch = results.getBatch();
                if (batch.isEmpty()) {
                    return endOfData();
                }
                SortedMap<Cell, T> postFilter = postFilterRows(tableRef, batch, transformer);
                results.markNumResultsNotDeleted(Cells.getRows(postFilter.keySet()).size());
                return Cells.createRowView(postFilter.entrySet());
            }
        };

        final Iterator<RowResult<T>> rows = Iterators.concat(batchedPostFiltered);
        return new ForwardingClosableIterator<RowResult<T>>() {
            @Override
            protected ClosableIterator<RowResult<T>> delegate() {
                return ClosableIterators.wrap(rows);
            }

            @Override
            public void close() {
                results.close();
            }
        };
    }

    private ConcurrentNavigableMap<Cell, byte[]> getLocalWrites(TableReference tableRef) {
        ConcurrentNavigableMap<Cell, byte[]> writes = writesByTable.get(tableRef);
        if (writes == null) {
            writes = new ConcurrentSkipListMap<Cell, byte[]>();
            ConcurrentNavigableMap<Cell, byte[]> previous = writesByTable.putIfAbsent(tableRef, writes);
            if (previous != null) {
                writes = previous;
            }
        }
        return writes;
    }

    /**
     * This includes deleted writes as zero length byte arrays, be sure to strip them out.
     */
    private SortedMap<Cell, byte[]> getLocalWritesForRange(TableReference tableRef, byte[] startRow, byte[] endRow) {
        SortedMap<Cell, byte[]> writes = getLocalWrites(tableRef);
        if (startRow.length != 0) {
            writes = writes.tailMap(Cells.createSmallestCellForRow(startRow));
        }
        if (endRow.length != 0) {
            writes = writes.headMap(Cells.createSmallestCellForRow(endRow));
        }
        return writes;
    }

<<<<<<< HEAD
    private SortedMap<Cell, byte[]> getLocalWritesForColumnRange(TableReference tableRef, BatchColumnRangeSelection columnRangeSelection, byte[] row) {
=======
    private SortedMap<Cell, byte[]> getLocalWritesForColumnRange(
            TableReference tableRef,
            ColumnRangeSelection columnRangeSelection,
            byte[] row) {
>>>>>>> 364f0fba
        SortedMap<Cell, byte[]> writes = getLocalWrites(tableRef);
        Cell startCell;
        if (columnRangeSelection.getStartCol().length != 0) {
            startCell = Cell.create(row, columnRangeSelection.getStartCol());
        } else {
            startCell = Cells.createSmallestCellForRow(row);
        }
        writes = writes.tailMap(startCell);
        if (RangeRequests.isLastRowName(row)) {
            return writes;
        }
        Cell endCell;
        if (columnRangeSelection.getEndCol().length != 0) {
            endCell = Cell.create(row, columnRangeSelection.getEndCol());
        } else {
            endCell = Cells.createSmallestCellForRow(RangeRequests.nextLexicographicName(row));
        }
        writes = writes.headMap(endCell);
        return writes;
    }

    private SortedMap<Cell, byte[]> postFilterPages(TableReference tableRef,
            Iterable<TokenBackedBasicResultsPage<RowResult<Value>, byte[]>> rangeRows) {
        List<RowResult<Value>> results = Lists.newArrayList();
        for (TokenBackedBasicResultsPage<RowResult<Value>, byte[]> page : rangeRows) {
            results.addAll(page.getResults());
        }
        return postFilterRows(tableRef, results, Value.GET_VALUE);
    }

    private <T> SortedMap<Cell, T> postFilterRows(TableReference tableRef,
                                                  List<RowResult<Value>> rangeRows,
                                                  Function<Value, T> transformer) {
        Preconditions.checkState(state.get() == State.UNCOMMITTED, "Transaction must be uncommitted.");

        if (rangeRows.isEmpty()) {
            return ImmutableSortedMap.of();
        }

        Map<Cell, Value> rawResults = Maps.newHashMapWithExpectedSize(estimateSize(rangeRows));
        for (RowResult<Value> rowResult : rangeRows) {
            for (Map.Entry<byte[], Value> e : rowResult.getColumns().entrySet()) {
                rawResults.put(Cell.create(rowResult.getRowName(), e.getKey()), e.getValue());
            }
        }

        SortedMap<Cell, T> postFilter = Maps.newTreeMap();
        getWithPostfiltering(tableRef, rawResults, postFilter, transformer);
        return postFilter;
    }

    private int estimateSize(List<RowResult<Value>> rangeRows) {
        int estimatedSize = 0;
        for (RowResult<Value> rowResult : rangeRows) {
            estimatedSize += rowResult.getColumns().size();
        }
        return estimatedSize;
    }

    private <T> void getWithPostfiltering(TableReference tableRef,
                                          Map<Cell, Value> rawResults,
                                          @Output Map<Cell, T> results,
                                          Function<Value, T> transformer) {
        long bytes = 0;
        for (Map.Entry<Cell, Value> e : rawResults.entrySet()) {
            bytes += e.getValue().getContents().length + Cells.getApproxSizeOfCell(e.getKey());
        }
        if (bytes > TransactionConstants.ERROR_LEVEL_FOR_QUEUED_BYTES
                && !AtlasDbConstants.TABLES_KNOWN_TO_BE_POORLY_DESIGNED.contains(tableRef)) {
            log.error("A single get had a lot of bytes: " + bytes + " for table " + tableRef.getQualifiedName() + ". "
                    + "The number of results was " + rawResults.size() + ". "
                    + "The first 10 results were " + Iterables.limit(rawResults.entrySet(), 10) + ". "
                    + "This can potentially cause out-of-memory errors.",
                    new RuntimeException("This exception and stack trace are provided for debugging purposes."));
        } else if (bytes > TransactionConstants.WARN_LEVEL_FOR_QUEUED_BYTES && log.isWarnEnabled()) {
            log.warn("A single get had quite a few bytes: " + bytes + " for table " + tableRef.getQualifiedName() + ". "
                    + "The number of results was " + rawResults.size() + ". "
                    + "The first 10 results were " + Iterables.limit(rawResults.entrySet(), 10) + ". ",
                    new RuntimeException("This exception and stack trace are provided for debugging purposes."));
        }

        if (isTempTable(tableRef)
                || (AtlasDbConstants.SKIP_POSTFILTER_TABLES.contains(tableRef) && allowHiddenTableAccess)) {
            // If we are reading from a temp table, we can just bypass postfiltering
            // or skip postfiltering if reading the transaction or namespace table from atlasdb shell
            for (Map.Entry<Cell, Value> e : rawResults.entrySet()) {
                results.put(e.getKey(), transformer.apply(e.getValue()));
            }
            return;
        }

        Map<Cell, Value> remainingResultsToPostfilter = rawResults;
        while (!remainingResultsToPostfilter.isEmpty()) {
            remainingResultsToPostfilter = getWithPostfilteringInternal(
                    tableRef, remainingResultsToPostfilter, results, transformer);
        }
    }

    /**
     * This will return all the keys that still need to be postfiltered.  It will output properly
     * postfiltered keys to the results output param.
     */
    private <T> Map<Cell, Value> getWithPostfilteringInternal(TableReference tableRef,
                                                              Map<Cell, Value> rawResults,
                                                              @Output Map<Cell, T> results,
                                                              Function<Value, T> transformer) {
        Set<Long> startTimestampsForValues = getStartTimestampsForValues(rawResults.values());
        Map<Long, Long> commitTimestamps = getCommitTimestamps(tableRef, startTimestampsForValues, true);
        Map<Cell, Long> keysToReload = Maps.newHashMapWithExpectedSize(0);
        Map<Cell, Long> keysToDelete = Maps.newHashMapWithExpectedSize(0);
        for (Map.Entry<Cell, Value> e :  rawResults.entrySet()) {
            Cell key = e.getKey();
            Value value = e.getValue();

            if (value.getTimestamp() == Value.INVALID_VALUE_TIMESTAMP) {
                // This means that this transaction started too long ago. When we do garbage collection,
                // we clean up old values, and this transaction started at a timestamp before the garbage collection.
                switch (getReadSentinelBehavior()) {
                    case IGNORE:
                        break;
                    case THROW_EXCEPTION:
                        throw new TransactionFailedRetriableException("Tried to read a value that has been deleted. "
                                + " This can be caused by hard delete transactions using the type "
                                + TransactionType.AGGRESSIVE_HARD_DELETE
                                + ". It can also be caused by transactions taking too long, or"
                                + " its locks expired. Retrying it should work.");
                    default:
                        throw new IllegalStateException("Invalid read sentinel behavior " + getReadSentinelBehavior());
                }
            } else {
                Long theirCommitTimestamp = commitTimestamps.get(value.getTimestamp());
                if (theirCommitTimestamp == null || theirCommitTimestamp == TransactionConstants.FAILED_COMMIT_TS) {
                    keysToReload.put(key, value.getTimestamp());
                    if (shouldDeleteAndRollback()) {
                        // This is from a failed transaction so we can roll it back and then reload it.
                        keysToDelete.put(key, value.getTimestamp());
                    }
                } else if (theirCommitTimestamp > getStartTimestamp()) {
                    // The value's commit timestamp is after our start timestamp.
                    // This means the value is from a transaction which committed
                    // after our transaction began. We need to try reading at an
                    // earlier timestamp.
                    keysToReload.put(key, value.getTimestamp());
                } else {
                    // The value has a commit timestamp less than our start timestamp, and is visible and valid.
                    if (value.getContents().length != 0) {
                        results.put(key, transformer.apply(value));
                    }
                }
            }
        }

        if (!keysToDelete.isEmpty()) {
            // if we can't roll back the failed transactions, we should just try again
            if (!rollbackFailedTransactions(tableRef, keysToDelete, commitTimestamps, defaultTransactionService)) {
                return rawResults;
            }
        }

        if (!keysToReload.isEmpty()) {
            Map<Cell, Value> nextRawResults = keyValueService.get(tableRef, keysToReload);
            return nextRawResults;
        } else {
            return ImmutableMap.of();
        }
    }

    /**
     * This is protected to allow for different post filter behavior.
     */
    protected boolean shouldDeleteAndRollback() {
        Validate.notNull(lockService, "if we don't have a valid lock server we can't roll back transactions");
        return true;
    }

    @Override
    public final void delete(TableReference tableRef, Set<Cell> cells) {
        put(tableRef, Cells.constantValueMap(cells, PtBytes.EMPTY_BYTE_ARRAY), Cell.INVALID_TTL, Cell.INVALID_TTL_TYPE);
    }

    @Override
    public void put(TableReference tableRef, Map<Cell, byte[]> values) {
        ensureNoEmptyValues(values);
        put(tableRef, values, Cell.INVALID_TTL, Cell.INVALID_TTL_TYPE);
    }

    private void put(TableReference tableRef, Map<Cell, byte[]> values, long ttlDuration, TimeUnit ttlUnit) {
        Preconditions.checkArgument(!AtlasDbConstants.hiddenTables.contains(tableRef));

        if (!validConflictDetection(tableRef)) {
            conflictDetectionManager.recompute();
            Preconditions.checkArgument(
                    validConflictDetection(tableRef),
                    "Not a valid table for this transaction.  Make sure this table name has a namespace: " + tableRef);
        }
        Validate.isTrue(
                isTempTable(tableRef) || getAllTempTables().isEmpty(),
                "Temp tables may only be used by read only transactions.");
        if (values.isEmpty()) {
            return;
        }

        // todo (clockfort) also check if valid table for TTL
        Map<Cell, byte[]> valuesToWrite = ttlDuration != Cell.INVALID_TTL && ttlUnit != Cell.INVALID_TTL_TYPE
                ? createExpiringValues(values, ttlDuration, ttlUnit)
                : values;

        numWriters.incrementAndGet();
        try {
            // We need to check the status after incrementing writers to ensure that we fail if we are committing.
            Preconditions.checkState(state.get() == State.UNCOMMITTED, "Transaction must be uncommitted.");

            ConcurrentNavigableMap<Cell, byte[]> writes = getLocalWrites(tableRef);

            if (isTempTable(tableRef)) {
                putTempTableWrites(tableRef, valuesToWrite, writes);
            } else {
                putWritesAndLogIfTooLarge(valuesToWrite, writes);
            }
        } finally {
            numWriters.decrementAndGet();
        }
    }

    private void ensureNoEmptyValues(Map<Cell, byte[]> values) {
        for (Entry<Cell, byte[]> cellEntry : values.entrySet()) {
            if ((cellEntry.getValue() == null) || (cellEntry.getValue().length == 0)) {
                throw new IllegalArgumentException(
                        "AtlasDB does not currently support inserting null or empty (zero-byte) values.");
            }
        }
    }

    private Map<Cell, byte[]> createExpiringValues(Map<Cell, byte[]> values,
                                                   long ttlDuration,
                                                   TimeUnit ttlUnit) {
        Map<Cell, byte[]> expiringValues = Maps.newHashMapWithExpectedSize(values.size());
        for (Entry<Cell, byte[]> cellEntry : values.entrySet()) {
            Cell expiringCell = Cell.create(
                    cellEntry.getKey().getRowName(),
                    cellEntry.getKey().getColumnName(),
                    ttlDuration, ttlUnit);
            expiringValues.put(expiringCell, cellEntry.getValue());
        }
        return expiringValues;
    }

    private boolean validConflictDetection(TableReference tableRef) {
        if (isTempTable(tableRef)) {
            return true;
        }
        return conflictDetectionManager.isEmptyOrContainsTable(tableRef);
    }

    private void putWritesAndLogIfTooLarge(Map<Cell, byte[]> values, SortedMap<Cell, byte[]> writes) {
        for (Map.Entry<Cell, byte[]> e : values.entrySet()) {
            byte[] val = MoreObjects.firstNonNull(e.getValue(), PtBytes.EMPTY_BYTE_ARRAY);
            Cell cell = e.getKey();
            if (writes.put(cell, val) == null) {
                long toAdd = val.length + Cells.getApproxSizeOfCell(cell);
                long newVal = byteCount.addAndGet(toAdd);
                if (newVal >= TransactionConstants.WARN_LEVEL_FOR_QUEUED_BYTES
                        && newVal - toAdd < TransactionConstants.WARN_LEVEL_FOR_QUEUED_BYTES) {
                    log.warn("A single transaction has put quite a few bytes: " + newVal, new RuntimeException(
                            "This exception and stack trace are provided for debugging purposes."));
                }
                if (newVal >= TransactionConstants.ERROR_LEVEL_FOR_QUEUED_BYTES
                        && newVal - toAdd < TransactionConstants.ERROR_LEVEL_FOR_QUEUED_BYTES) {
                    log.warn("A single transaction has put too many bytes: " + newVal + ". This can potentially cause"
                            + " out-of-memory errors.", new RuntimeException(
                            "This exception and stack trace are provided for debugging purposes."));
                }
            }
        }
    }

    @Override
    public void abort() {
        if (state.get() == State.ABORTED) {
            return;
        }
        while (true) {
            Preconditions.checkState(state.get() == State.UNCOMMITTED, "Transaction must be uncommitted.");
            if (state.compareAndSet(State.UNCOMMITTED, State.ABORTED)) {
                dropTempTables();
                if (hasWrites()) {
                    throwIfExternalAndCommitLocksNotValid(null);
                }
                return;
            }
        }
    }

    @Override
    public boolean isAborted() {
        return state.get() == State.ABORTED;
    }

    @Override
    public boolean isUncommitted() {
        return state.get() == State.UNCOMMITTED;
    }

    ///////////////////////////////////////////////////////////////////////////
    /// Committing
    ///////////////////////////////////////////////////////////////////////////

    @Override
    public void commit() {
        commit(defaultTransactionService);
    }

    @Override
    public void commit(TransactionService transactionService) {
        if (state.get() == State.COMMITTED) {
            return;
        }
        if (state.get() == State.FAILED) {
            throw new IllegalStateException("this transaction has already failed");
        }
        while (true) {
            Preconditions.checkState(state.get() == State.UNCOMMITTED, "Transaction must be uncommitted.");
            if (state.compareAndSet(State.UNCOMMITTED, State.COMMITTING)) {
                break;
            }
        }

        // This must be done BEFORE we commit (otherwise if the system goes down after
        // we commit but before we queue cells for scrubbing, then we will lose track of
        // which cells we need to scrub)
        if (getTransactionType() == TransactionType.AGGRESSIVE_HARD_DELETE
                || getTransactionType() == TransactionType.HARD_DELETE) {
            cleaner.queueCellsForScrubbing(getCellsToQueueForScrubbing(), getStartTimestamp());
        }

        boolean success = false;
        try {
            if (numWriters.get() > 0) {
                // After we set state to committing we need to make sure no one is still writing.
                throw new IllegalStateException("Cannot commit while other threads are still calling put.");
            }

            if (!getAllTempTables().isEmpty()) {
                dropTempTables();
                Validate.isTrue(getAllTempTables().containsAll(writesByTable.keySet()),
                        "Temp tables may only be used by read only transactions.");
            } else {
                checkConstraints();
                commitWrites(transactionService);
            }
            perfLogger.debug("Committed transaction {} in {}ms",
                    getStartTimestamp(),
                    getTrasactionTimer().elapsed(TimeUnit.MILLISECONDS));
            success = true;
        } finally {
            // Once we are in state committing, we need to try/finally to set the state to a terminal state.
            state.set(success ? State.COMMITTED : State.FAILED);
        }
    }

    private void checkConstraints() {
        List<String> violations = Lists.newArrayList();
        for (Map.Entry<TableReference, ConstraintCheckable> entry : constraintsByTableName.entrySet()) {
            SortedMap<Cell, byte[]> sortedMap = writesByTable.get(entry.getKey());
            if (sortedMap != null) {
                violations.addAll(entry.getValue().findConstraintFailures(sortedMap, this, constraintCheckingMode));
            }
        }
        if (!violations.isEmpty()) {
            if (constraintCheckingMode.shouldThrowException()) {
                throw new AtlasDbConstraintException(violations);
            } else {
                constraintLogger.error("Constraint failure on commit.",
                        new AtlasDbConstraintException(violations));
            }
        }
    }

    private void commitWrites(TransactionService transactionService) {
        if (!hasWrites()) {
            return;
        }
        Stopwatch watch = Stopwatch.createStarted();
        LockRefreshToken commitLocksToken = acquireLocksForCommit();
        long millisForLocks = watch.elapsed(TimeUnit.MILLISECONDS);
        try {
            watch.reset().start();
            throwIfConflictOnCommit(commitLocksToken, transactionService);
            long millisCheckingForConflicts = watch.elapsed(TimeUnit.MILLISECONDS);

            watch.reset().start();
            keyValueService.multiPut(writesByTable, getStartTimestamp());
            long millisForWrites = watch.elapsed(TimeUnit.MILLISECONDS);

            // Now that all writes are done, get the commit timestamp
            // We must do this before we check that our locks are still valid to ensure that
            // other transactions that will hold these locks are sure to have start
            // timestamps after our commit timestamp.
            long commitTimestamp = timestampService.getFreshTimestamp();
            commitTsForScrubbing = commitTimestamp;

            // punch on commit so that if hard delete is the only thing happening on a system,
            // we won't block forever waiting for the unreadable timestamp to advance past the
            // scrub timestamp (same as the hard delete transaction's start timestamp)
            watch.reset().start();
            cleaner.punch(commitTimestamp);
            long millisForPunch = watch.elapsed(TimeUnit.MILLISECONDS);

            throwIfReadWriteConflictForSerializable(commitTimestamp);

            // Verify that our locks are still valid before we actually commit;
            // this check is required by the transaction protocol for correctness
            throwIfExternalAndCommitLocksNotValid(commitLocksToken);

            watch.reset().start();
            putCommitTimestamp(commitTimestamp, commitLocksToken, transactionService);
            long millisForCommitTs = watch.elapsed(TimeUnit.MILLISECONDS);

            Set<LockRefreshToken> expiredLocks = refreshExternalAndCommitLocks(commitLocksToken);
            if (!expiredLocks.isEmpty()) {
                String errorMessage =
                        "This isn't a bug but it should happen very infrequently. Required locks are no longer"
                        + " valid but we have already committed successfully. "
                        + getExpiredLocksErrorString(commitLocksToken, expiredLocks);
                log.error(errorMessage, new TransactionFailedRetriableException(errorMessage));
            }
            long millisSinceCreation = System.currentTimeMillis() - timeCreated;
            if (perfLogger.isDebugEnabled()) {
                perfLogger.debug("Committed {} bytes with locks, start ts {}, commit ts {}, "
                        + "acquiring locks took {} ms, checking for conflicts took {} ms, "
                        + "writing took {} ms, punch took {} ms, putCommitTs took {} ms, "
                        + "total time since tx creation {} ms, tables: {}.",
                        byteCount.get(), getStartTimestamp(),
                        commitTimestamp, millisForLocks, millisCheckingForConflicts, millisForWrites,
                        millisForPunch, millisForCommitTs, millisSinceCreation, writesByTable.keySet());
            }
        } finally {
            lockService.unlock(commitLocksToken);
        }
    }

    protected void throwIfReadWriteConflictForSerializable(long commitTimestamp) {
        // This is for overriding to get serializable transactions
    }

    private boolean hasWrites() {
        boolean hasWrites = false;
        for (SortedMap<?, ?> map : writesByTable.values()) {
            if (!map.isEmpty()) {
                hasWrites = true;
                break;
            }
        }
        return hasWrites;
    }

    protected ConflictHandler getConflictHandlerForTable(TableReference tableRef) {
        Map<TableReference, ConflictHandler> tableToConflictHandler = conflictDetectionManager.get();
        if (tableToConflictHandler.isEmpty()) {
            return ConflictHandler.RETRY_ON_WRITE_WRITE;
        }
        return tableToConflictHandler.get(tableRef);
    }

    private String getExpiredLocksErrorString(@Nullable LockRefreshToken commitLocksToken,
                                              Set<LockRefreshToken> expiredLocks) {
        return "The following external locks were required: " + externalLocksTokens
            + "; the following commit locks were required: " + commitLocksToken
            + "; the following locks are no longer valid: " + expiredLocks;
    }

    private void throwIfExternalAndCommitLocksNotValid(@Nullable LockRefreshToken commitLocksToken) {
        Set<LockRefreshToken> expiredLocks = refreshExternalAndCommitLocks(commitLocksToken);
        if (!expiredLocks.isEmpty()) {
            String errorMessage = "Required locks are no longer valid. "
                    + getExpiredLocksErrorString(commitLocksToken, expiredLocks);
            TransactionLockTimeoutException ex = new TransactionLockTimeoutException(errorMessage);
            log.error(errorMessage, ex);
            throw ex;
        }
    }

    /**
     * Refreshes external and commit locks.
     * @return set of locks that could not be refreshed
     */
    private Set<LockRefreshToken> refreshExternalAndCommitLocks(@Nullable LockRefreshToken commitLocksToken) {
        ImmutableSet<LockRefreshToken> toRefresh;
        if (commitLocksToken == null) {
            toRefresh = externalLocksTokens;
        } else {
            toRefresh = ImmutableSet.<LockRefreshToken>builder()
                    .addAll(externalLocksTokens)
                    .add(commitLocksToken).build();
        }
        if (toRefresh.isEmpty()) {
            return ImmutableSet.of();
        }

        return Sets.difference(toRefresh, lockService.refreshLockRefreshTokens(toRefresh)).immutableCopy();
    }

    /**
     * Make sure we have all the rows we are checking already locked before calling this.
     */
    protected void throwIfConflictOnCommit(LockRefreshToken commitLocksToken, TransactionService transactionService)
            throws TransactionConflictException {
        for (Entry<TableReference, ConcurrentNavigableMap<Cell, byte[]>> write : writesByTable.entrySet()) {
            ConflictHandler conflictHandler = getConflictHandlerForTable(write.getKey());
            throwIfWriteAlreadyCommitted(
                    write.getKey(),
                    write.getValue(),
                    conflictHandler,
                    commitLocksToken,
                    transactionService);
        }
    }

    protected void throwIfWriteAlreadyCommitted(TableReference tableRef,
                                                Map<Cell, byte[]> writes,
                                                ConflictHandler conflictHandler,
                                                LockRefreshToken commitLocksToken,
                                                TransactionService transactionService)
            throws TransactionConflictException {
        if (writes.isEmpty() || conflictHandler == ConflictHandler.IGNORE_ALL) {
            return;
        }
        Set<CellConflict> spanningWrites = Sets.newHashSet();
        Set<CellConflict> dominatingWrites = Sets.newHashSet();
        Map<Cell, Long> keysToLoad = Maps.asMap(writes.keySet(), Functions.constant(Long.MAX_VALUE));
        while (!keysToLoad.isEmpty()) {
            keysToLoad = detectWriteAlreadyCommittedInternal(
                    tableRef,
                    keysToLoad,
                    spanningWrites,
                    dominatingWrites,
                    transactionService);
        }

        if (conflictHandler == ConflictHandler.RETRY_ON_VALUE_CHANGED) {
            throwIfValueChangedConflict(tableRef, writes, spanningWrites, dominatingWrites, commitLocksToken);
        } else if (conflictHandler == ConflictHandler.RETRY_ON_WRITE_WRITE
                || conflictHandler == ConflictHandler.RETRY_ON_WRITE_WRITE_CELL
                || conflictHandler == ConflictHandler.SERIALIZABLE) {
            if (!spanningWrites.isEmpty() || !dominatingWrites.isEmpty()) {
                throw TransactionConflictException.create(tableRef, getStartTimestamp(), spanningWrites,
                        dominatingWrites, System.currentTimeMillis() - timeCreated);
            }
        } else {
            throw new IllegalArgumentException("Unknown conflictHandler type: " + conflictHandler);
        }
    }

    /**
     * This will throw if we have a value changed conflict.  This means that either we changed the
     * value and anyone did a write after our start timestamp, or we just touched the value (put the
     * same value as before) and a changed value was written after our start time.
     */
    private void throwIfValueChangedConflict(TableReference table,
                                             Map<Cell, byte[]> writes,
                                             Set<CellConflict> spanningWrites,
                                             Set<CellConflict> dominatingWrites,
                                             LockRefreshToken commitLocksToken) {
        Map<Cell, CellConflict> cellToConflict = Maps.newHashMap();
        Map<Cell, Long> cellToTs = Maps.newHashMap();
        for (CellConflict c : Sets.union(spanningWrites, dominatingWrites)) {
            cellToConflict.put(c.cell, c);
            cellToTs.put(c.cell, c.theirStart + 1);
        }

        Map<Cell, byte[]> oldValues = getIgnoringLocalWrites(table, cellToTs.keySet());
        Map<Cell, Value> conflictingValues = keyValueService.get(table, cellToTs);

        Set<Cell> conflictingCells = Sets.newHashSet();
        for (Entry<Cell, Long> cellEntry : cellToTs.entrySet()) {
            Cell cell = cellEntry.getKey();
            if (!writes.containsKey(cell)) {
                Validate.isTrue(false, "Missing write for cell: " + cellToConflict.get(cell)
                        + " for table " + table);
            }
            if (!conflictingValues.containsKey(cell)) {
                // This error case could happen if our locks expired.
                throwIfExternalAndCommitLocksNotValid(commitLocksToken);
                Validate.isTrue(false, "Missing conflicting value for cell: " + cellToConflict.get(cell)
                        + " for table " + table);
            }
            if (conflictingValues.get(cell).getTimestamp() != (cellEntry.getValue() - 1)) {
                // This error case could happen if our locks expired.
                throwIfExternalAndCommitLocksNotValid(commitLocksToken);
                Validate.isTrue(false, "Wrong timestamp for cell in table " + table
                        + " Expected: " + cellToConflict.get(cell)
                        + " Actual: " + conflictingValues.get(cell));
            }
            @Nullable byte[] oldVal = oldValues.get(cell);
            byte[] writeVal = writes.get(cell);
            byte[] conflictingVal = conflictingValues.get(cell).getContents();
            if (!Transactions.cellValuesEqual(oldVal, writeVal)
                    || !Arrays.equals(writeVal, conflictingVal)) {
                conflictingCells.add(cell);
            } else if (log.isInfoEnabled()) {
                log.info("Another transaction committed to the same cell before us but their value was the same."
                        + " Cell: "  + cell
                        + " Table: " + table);
            }
        }
        if (conflictingCells.isEmpty()) {
            return;
        }
        Predicate<CellConflict> conflicting = Predicates.compose(
                Predicates.in(conflictingCells),
                CellConflict.getCellFunction());
        throw TransactionConflictException.create(table,
                getStartTimestamp(),
                Sets.filter(spanningWrites, conflicting),
                Sets.filter(dominatingWrites, conflicting),
                System.currentTimeMillis() - timeCreated);
    }

    /**
     * This will return the set of keys that need to be retried.  It will output any conflicts
     * it finds into the output params.
     */
    protected Map<Cell, Long> detectWriteAlreadyCommittedInternal(TableReference tableRef,
                                                                  Map<Cell, Long> keysToLoad,
                                                                  @Output Set<CellConflict> spanningWrites,
                                                                  @Output Set<CellConflict> dominatingWrites,
                                                                  TransactionService transactionService) {
        Map<Cell, Long> rawResults = keyValueService.getLatestTimestamps(tableRef, keysToLoad);
        Map<Long, Long> commitTimestamps = getCommitTimestamps(tableRef, rawResults.values(), false);
        Map<Cell, Long> keysToDelete = Maps.newHashMapWithExpectedSize(0);

        for (Map.Entry<Cell, Long> e : rawResults.entrySet()) {
            Cell key = e.getKey();
            long theirStartTimestamp = e.getValue();
            AssertUtils.assertAndLog(theirStartTimestamp != getStartTimestamp(),
                    "Timestamp reuse is bad:%d", getStartTimestamp());

            Long theirCommitTimestamp = commitTimestamps.get(theirStartTimestamp);
            if (theirCommitTimestamp == null
                    || theirCommitTimestamp == TransactionConstants.FAILED_COMMIT_TS) {
                // The value has no commit timestamp or was explicitly rolled back.
                // This means the value is garbage from a transaction which didn't commit.
                keysToDelete.put(key, theirStartTimestamp);
                continue;
            }

            AssertUtils.assertAndLog(theirCommitTimestamp != getStartTimestamp(),
                    "Timestamp reuse is bad:%d", getStartTimestamp());
            if (theirStartTimestamp > getStartTimestamp()) {
                dominatingWrites.add(Cells.createConflictWithMetadata(
                        keyValueService,
                        tableRef,
                        key,
                        theirStartTimestamp,
                        theirCommitTimestamp));
            } else if (theirCommitTimestamp > getStartTimestamp()) {
                spanningWrites.add(Cells.createConflictWithMetadata(
                        keyValueService,
                        tableRef,
                        key,
                        theirStartTimestamp,
                        theirCommitTimestamp));
            }
        }

        if (!keysToDelete.isEmpty()) {
            if (!rollbackFailedTransactions(tableRef, keysToDelete, commitTimestamps, transactionService)) {
                // If we can't roll back the failed transactions, we should just try again.
                return keysToLoad;
            }
        }

        // Once we successfully rollback and delete these cells we need to reload them.
        return keysToDelete;
    }

    /**
     * This will attempt to rollback the passed transactions.  If all are rolled back correctly this
     * method will also delete the values for the transactions that have been rolled back.
     * @return false if we cannot roll back the failed transactions because someone beat us to it
     */
    private boolean rollbackFailedTransactions(
            TableReference tableRef,
            Map<Cell, Long> keysToDelete,
            Map<Long, Long> commitTimestamps,
            TransactionService transactionService) {
        for (long startTs : Sets.newHashSet(keysToDelete.values())) {
            if (commitTimestamps.get(startTs) == null) {
                log.warn("Rolling back transaction: " + startTs);
                if (!rollbackOtherTransaction(startTs, transactionService)) {
                    return false;
                }
            } else {
                Validate.isTrue(commitTimestamps.get(startTs) == TransactionConstants.FAILED_COMMIT_TS);
            }
        }

        try {
            log.debug("For table: " + tableRef
                    + " we are deleting values of an uncommitted transaction: " + keysToDelete);
            keyValueService.delete(tableRef, Multimaps.forMap(keysToDelete));
        } catch (RuntimeException e) {
            String msg = "This isn't a bug but it should be infrequent if all nodes of your KV service are running. "
                    + "Delete has stronger consistency semantics than read/write and must talk to all nodes "
                    + "instead of just talking to a quorum of nodes. "
                    + "Failed to delete keys for table" + tableRef
                    + " from an uncommitted transaction; "
                    + " sweep should eventually clean this when it processes this table.";
            if (log.isDebugEnabled()) {
                msg += " The keys that failed to be deleted during rollback were " + keysToDelete;
            }
            log.warn(msg, e);
        }

        return true;
    }

    /**
     * Rollback a someone else's transaction.
     * @return true if the other transaction was rolled back
     */
    private boolean rollbackOtherTransaction(long startTs, TransactionService transactionService) {
        try {
            transactionService.putUnlessExists(startTs, TransactionConstants.FAILED_COMMIT_TS);
            return true;
        } catch (KeyAlreadyExistsException e) {
            String msg = "Two transactions tried to roll back someone else's request with start: " + startTs;
            log.error("This isn't a bug but it should be very infrequent. " + msg,
                    new TransactionFailedRetriableException(msg, e));
            return false;
        }
    }

    ///////////////////////////////////////////////////////////////////////////
    /// Locking
    ///////////////////////////////////////////////////////////////////////////

    /**
     * This method should acquire any locks needed to do proper concurrency control at commit time.
     */
    protected LockRefreshToken acquireLocksForCommit() {
        SortedMap<LockDescriptor, LockMode> lockMap = getLocksForWrites();
        try {
            return lockService.lock(LockClient.ANONYMOUS.getClientId(), LockRequest.builder(lockMap).build());
        } catch (InterruptedException e) {
            throw Throwables.throwUncheckedException(e);
        }
    }

    protected ImmutableSortedMap<LockDescriptor, LockMode> getLocksForWrites() {
        Builder<LockDescriptor, LockMode> builder = ImmutableSortedMap.naturalOrder();
        Iterable<TableReference> allTables = IterableUtils.append(
                writesByTable.keySet(),
                TransactionConstants.TRANSACTION_TABLE);
        for (TableReference tableRef : allTables) {
            if (tableRef.equals(TransactionConstants.TRANSACTION_TABLE)) {
                builder.put(
                        AtlasRowLockDescriptor.of(
                                TransactionConstants.TRANSACTION_TABLE.getQualifiedName(),
                                TransactionConstants.getValueForTimestamp(getStartTimestamp())),
                        LockMode.WRITE);
                continue;
            }
            ConflictHandler conflictHandler = getConflictHandlerForTable(tableRef);
            if (conflictHandler == ConflictHandler.RETRY_ON_WRITE_WRITE_CELL) {
                for (Cell cell : getLocalWrites(tableRef).keySet()) {
                    builder.put(
                            AtlasCellLockDescriptor.of(
                                    tableRef.getQualifiedName(),
                                    cell.getRowName(),
                                    cell.getColumnName()),
                            LockMode.WRITE);
                }
            } else if (conflictHandler != ConflictHandler.IGNORE_ALL) {
                Cell lastCell = null;
                for (Cell cell : getLocalWrites(tableRef).keySet()) {
                    if (lastCell == null || !Arrays.equals(lastCell.getRowName(), cell.getRowName())) {
                        builder.put(
                                AtlasRowLockDescriptor.of(tableRef.getQualifiedName(), cell.getRowName()),
                                LockMode.WRITE);
                    }
                    lastCell = cell;
                }
            }
        }
        return builder.build();
    }

    /**
     * We will block here until the passed transactions have released their lock.  This means that
     * the committing transaction is either complete or it has failed and we are allowed to roll
     * it back.
     */
    private void waitForCommitToComplete(Iterable<Long> startTimestamps) {
        boolean isEmpty = true;
        Builder<LockDescriptor, LockMode> builder = ImmutableSortedMap.naturalOrder();
        for (long start : startTimestamps) {
            if (start < immutableTimestamp) {
                // We don't need to block in this case because this transaction is already complete
                continue;
            }
            isEmpty = false;
            builder.put(
                    AtlasRowLockDescriptor.of(
                            TransactionConstants.TRANSACTION_TABLE.getQualifiedName(),
                            TransactionConstants.getValueForTimestamp(start)),
                    LockMode.READ);
        }

        if (isEmpty) {
            return;
        }

        // TODO: This can have better performance if we have a blockAndReturn method in lock server
        // However lock server blocking is an issue if we fill up all our requests
        try {
            lockService.lock(
                    LockClient.ANONYMOUS.getClientId(),
                    LockRequest.builder(builder.build()).lockAndRelease().build());
        } catch (InterruptedException e) {
            throw Throwables.throwUncheckedException(e);
        }
    }

    ///////////////////////////////////////////////////////////////////////////
    /// Commit timestamp management
    ///////////////////////////////////////////////////////////////////////////

    private Set<Long> getStartTimestampsForValues(Iterable<Value> values) {
        Set<Long> results = Sets.newHashSet();
        for (Value v : values) {
            results.add(v.getTimestamp());
        }
        return results;
    }

    /**
     * Returns a map from start timestamp to commit timestamp.  If a start timestamp wasn't
     * committed, then it will be missing from the map.  This method will block until the
     * transactions for these start timestamps are complete.
     */
    protected Map<Long, Long> getCommitTimestamps(@Nullable TableReference tableRef,
                                                  Iterable<Long> startTimestamps,
                                                  boolean waitForCommitterToComplete) {
        if (Iterables.isEmpty(startTimestamps)) {
            return ImmutableMap.of();
        }
        Map<Long, Long> result = Maps.newHashMap();
        Set<Long> gets = Sets.newHashSet();
        for (long startTs : startTimestamps) {
            Long cached = cachedCommitTimes.get(startTs);
            if (cached != null) {
                result.put(startTs, cached);
            } else {
                gets.add(startTs);
            }
        }

        if (gets.isEmpty()) {
            return result;
        }

        // Before we do the reads, we need to make sure the committer is done writing.
        if (waitForCommitterToComplete) {
            Stopwatch watch = Stopwatch.createStarted();
            waitForCommitToComplete(startTimestamps);
            perfLogger.debug("Waited {} ms to get commit timestamps for table {}.",
                    watch.elapsed(TimeUnit.MILLISECONDS), tableRef);
        }

        log.trace("Getting commit timestamps for {} start timestamps in response to read from table {}",
                gets.size(), tableRef);
        Map<Long, Long> rawResults = defaultTransactionService.get(gets);
        for (Map.Entry<Long, Long> e : rawResults.entrySet()) {
            if (e.getValue() != null) {
                long startTs = e.getKey();
                long commitTs = e.getValue();
                result.put(startTs, commitTs);
                cachedCommitTimes.put(startTs, commitTs);
            }
        }
        return result;
    }

    /**
     * This will attempt to put the commitTimestamp into the DB.
     *
     * @throws TransactionLockTimeoutException If our locks timed out while trying to commit.
     * @throws TransactionCommitFailedException failed when committing in a way that isn't retriable
     */
    private void putCommitTimestamp(
            long commitTimestamp,
            LockRefreshToken locksToken,
            TransactionService transactionService)
            throws TransactionFailedException {
        Validate.isTrue(commitTimestamp > getStartTimestamp(), "commitTs must be greater than startTs");
        try {
            transactionService.putUnlessExists(getStartTimestamp(), commitTimestamp);
        } catch (KeyAlreadyExistsException e) {
            handleKeyAlreadyExistsException(commitTimestamp, e, locksToken);
        } catch (Exception e) {
            TransactionCommitFailedException commitFailedEx = new TransactionCommitFailedException(
                    "This transaction failed writing the commit timestamp. "
                    + "It might have been committed, but it may not have.", e);
            log.error("failed to commit an atlasdb transaction", commitFailedEx);
            throw commitFailedEx;
        }
    }

    private void handleKeyAlreadyExistsException(
            long commitTs,
            KeyAlreadyExistsException ex,
            LockRefreshToken commitLocksToken) {
        try {
            if (wasCommitSuccessful(commitTs)) {
                // We did actually commit successfully.  This case could happen if the impl
                // for putUnlessExists did a retry and we had committed already
                return;
            }
            Set<LockRefreshToken> expiredLocks = refreshExternalAndCommitLocks(commitLocksToken);
            if (!expiredLocks.isEmpty()) {
                throw new TransactionLockTimeoutException("Our commit was already rolled back at commit time"
                        + " because our locks timed out. startTs: " + getStartTimestamp() + ".  "
                        + getExpiredLocksErrorString(commitLocksToken, expiredLocks), ex);
            } else {
                AssertUtils.assertAndLog(false, "BUG: Someone tried to roll back our transaction but"
                        + " our locks were still valid; this is not allowed."
                        + " Held external locks: " + externalLocksTokens
                        + "; held commit locks: " + commitLocksToken);
            }
        } catch (TransactionFailedException e1) {
            throw e1;
        } catch (Exception e1) {
            log.error("Failed to determine if we can retry this transaction. startTs: " + getStartTimestamp(), e1);
        }
        String msg = "Our commit was already rolled back at commit time."
                + " Locking should prevent this from happening, but our locks may have timed out."
                + " startTs: " + getStartTimestamp();
        throw new TransactionCommitFailedException(msg, ex);
    }

    private boolean wasCommitSuccessful(long commitTs) throws Exception {
        Map<Long, Long> commitTimestamps = getCommitTimestamps(null, Collections.singleton(getStartTimestamp()), false);
        long storedCommit = commitTimestamps.get(getStartTimestamp());
        if (storedCommit != commitTs && storedCommit != TransactionConstants.FAILED_COMMIT_TS) {
            Validate.isTrue(false, "Commit value is wrong. startTs " + getStartTimestamp() + "  commitTs: " + commitTs);
        }
        return storedCommit == commitTs;
    }

    @Override
    public void useTable(TableReference tableRef, ConstraintCheckable table) {
        constraintsByTableName.put(tableRef, table);
    }

    private long getStartTimestamp() {
        return startTimestamp.get();
    }

    @Override
    protected KeyValueService getKeyValueService() {
        return keyValueService;
    }

    private Multimap<Cell, TableReference> getCellsToQueueForScrubbing() {
        return getCellsToScrubByCell(State.COMMITTING);
    }

    Multimap<TableReference, Cell> getCellsToScrubImmediately() {
        return getCellsToScrubByTable(State.COMMITTED);
    }

    private Multimap<Cell, TableReference> getCellsToScrubByCell(State expectedState) {
        Multimap<Cell, TableReference> cellToTableName = HashMultimap.create();
        State actualState = state.get();
        if (expectedState == actualState) {
            for (Entry<TableReference, ConcurrentNavigableMap<Cell, byte[]>> entry : writesByTable.entrySet()) {
                TableReference table = entry.getKey();
                Set<Cell> cells = entry.getValue().keySet();
                for (Cell c : cells) {
                    cellToTableName.put(c, table);
                }
            }
        } else {
            AssertUtils.assertAndLog(false, "Expected state: " + expectedState + "; actual state: " + actualState);
        }
        return cellToTableName;
    }


    private Multimap<TableReference, Cell> getCellsToScrubByTable(State expectedState) {
        Multimap<TableReference, Cell> tableRefToCells = HashMultimap.create();
        State actualState = state.get();
        if (expectedState == actualState) {
            for (Entry<TableReference, ConcurrentNavigableMap<Cell, byte[]>> entry : writesByTable.entrySet()) {
                TableReference table = entry.getKey();
                Set<Cell> cells = entry.getValue().keySet();
                tableRefToCells.putAll(table, cells);
            }
        } else {
            AssertUtils.assertAndLog(false, "Expected state: " + expectedState + "; actual state: " + actualState);
        }
        return tableRefToCells;
    }

}

<|MERGE_RESOLUTION|>--- conflicted
+++ resolved
@@ -124,7 +124,6 @@
 import com.palantir.timestamp.TimestampService;
 import com.palantir.util.AssertUtils;
 import com.palantir.util.DistributedCacheMgrCache;
-import com.palantir.util.Pair;
 import com.palantir.util.SoftCache;
 import com.palantir.util.paging.TokenBackedBasicResultsPage;
 
@@ -350,16 +349,10 @@
     }
 
     @Override
-<<<<<<< HEAD
-    public Map<byte[], BatchingVisitable<Map.Entry<Cell, byte[]>>> getRowsColumnRange(TableReference tableRef,
-                                                                                      Iterable<byte[]> rows,
-                                                                                      BatchColumnRangeSelection columnRangeSelection) {
-=======
     public Map<byte[], BatchingVisitable<Map.Entry<Cell, byte[]>>> getRowsColumnRange(
             TableReference tableRef,
             Iterable<byte[]> rows,
-            ColumnRangeSelection columnRangeSelection) {
->>>>>>> 364f0fba
+            BatchColumnRangeSelection columnRangeSelection) {
         if (Iterables.isEmpty(rows)) {
             return ImmutableMap.of();
         }
@@ -370,89 +363,14 @@
         for (Entry<byte[], RowColumnRangeIterator> e : rawResults.entrySet()) {
             byte[] row = e.getKey();
             RowColumnRangeIterator rawIterator = e.getValue();
-<<<<<<< HEAD
             Iterator<Map.Entry<Cell, byte[]>> postfilteredIterator =
                     getPostfilteredColumns(tableRef, columnRangeSelection, row, rawIterator);
             postfilteredResults.put(row, BatchingVisitableFromIterable.create(postfilteredIterator));
-=======
-            Iterator<Map.Entry<Cell, byte[]>> postfilterIterator =
-                    getRowColumnRangePostfiltered(tableRef, row, columnRangeSelection, rawIterator);
-            SortedMap<Cell, byte[]> localWrites = getLocalWritesForColumnRange(tableRef, columnRangeSelection, row);
-            Iterator<Map.Entry<Cell, byte[]>> localIterator = localWrites.entrySet().iterator();
-            Iterator<Map.Entry<Cell, byte[]>> mergedIterator = IteratorUtils.mergeIterators(localIterator,
-                    postfilterIterator,
-                    Ordering.from(UnsignedBytes.lexicographicalComparator())
-                            .onResultOf(entry -> entry.getKey().getColumnName()),
-                    Pair::getLhSide);
-            // Filter empty columns.
-            Iterator<Map.Entry<Cell, byte[]>> filteredIterator =
-                    Iterators.filter(mergedIterator, entry -> entry.getValue().length > 0);
-            postfilteredResults.put(row, BatchingVisitableFromIterable.create(filteredIterator));
->>>>>>> 364f0fba
         }
         return postfilteredResults;
     }
 
-<<<<<<< HEAD
-    private Iterator<Map.Entry<Cell, byte[]>> getPostfilteredColumns(TableReference tableRef,
-                                                                     BatchColumnRangeSelection batchColumnRangeSelection,
-                                                                     byte[] row,
-                                                                     RowColumnRangeIterator rawIterator) {
-        Iterator<Map.Entry<Cell, byte[]>> postfilterIterator =
-                getRowColumnRangePostfiltered(tableRef, row, batchColumnRangeSelection, rawIterator);
-        SortedMap<Cell, byte[]> localWrites = getLocalWritesForColumnRange(tableRef, batchColumnRangeSelection, row);
-        Iterator<Map.Entry<Cell, byte[]>> localIterator = localWrites.entrySet().iterator();
-        Iterator<Map.Entry<Cell, byte[]>> mergedIterator =
-                IteratorUtils.mergeIterators(localIterator,
-                                             postfilterIterator,
-                                             Ordering.from(UnsignedBytes.lexicographicalComparator())
-                                                     .onResultOf(entry -> entry.getKey().getColumnName()),
-                                             from -> from.getLhSide());
-        // Filter empty columns.
-        return Iterators.filter(mergedIterator, entry -> entry.getValue().length > 0);
-    }
-
-    private Iterator<Map.Entry<Cell, byte[]>> getRowColumnRangePostfiltered(TableReference tableRef, byte[] row, BatchColumnRangeSelection columnRangeSelection,
-                                                                           RowColumnRangeIterator rawIterator) {
-        ColumnRangeBatchProvider batchProvider = new ColumnRangeBatchProvider(keyValueService, tableRef, row, columnRangeSelection, getStartTimestamp());
-        BatchSizeIncreasingIterator<Map.Entry<Cell, Value>> batchIterator =
-                new BatchSizeIncreasingIterator<>(batchProvider, columnRangeSelection.getBatchHint(), ClosableIterators.wrap(rawIterator));
-        Iterator<Iterator<Map.Entry<Cell, byte[]>>> postfilteredBatches = new AbstractIterator<Iterator<Map.Entry<Cell, byte[]>>>() {
-=======
-    private Iterator<Map.Entry<Cell, byte[]>> getRowColumnRangePostfiltered(
-            TableReference tableRef,
-            byte[] row,
-            ColumnRangeSelection columnRangeSelection,
-            RowColumnRangeIterator rawIterator) {
-        ColumnRangeBatchProvider batchProvider = new ColumnRangeBatchProvider(
-                keyValueService, tableRef, row, columnRangeSelection, getStartTimestamp());
-        BatchSizeIncreasingIterator<Map.Entry<Cell, Value>> batchIterator = new BatchSizeIncreasingIterator<>(
-                batchProvider, columnRangeSelection.getBatchHint(), ClosableIterators.wrap(rawIterator));
-        Iterator<Iterator<Map.Entry<Cell, byte[]>>> postfilteredBatches =
-                new AbstractIterator<Iterator<Map.Entry<Cell, byte[]>>>() {
->>>>>>> 364f0fba
-            @Override
-            protected Iterator<Map.Entry<Cell, byte[]>> computeNext() {
-                ImmutableMap.Builder<Cell, Value> rawBuilder = ImmutableMap.builder();
-                List<Map.Entry<Cell, Value>> batch = batchIterator.getBatch();
-                for (Map.Entry<Cell, Value> result : batch) {
-                    rawBuilder.put(result);
-                }
-                Map<Cell, Value> raw = rawBuilder.build();
-                if (raw.isEmpty()) {
-                    return endOfData();
-                }
-                Map<Cell, byte[]> post = new LinkedHashMap<>();
-                getWithPostfiltering(tableRef, raw, post, Value.GET_VALUE);
-                batchIterator.markNumResultsNotDeleted(post.keySet().size());
-                return post.entrySet().iterator();
-            }
-        };
-        return Iterators.concat(postfilteredBatches);
-    }
-
     @Override
-<<<<<<< HEAD
     public Iterator<Map.Entry<Cell, byte[]>> getRowsColumnRange(TableReference tableRef,
                                                                 Iterable<byte[]> rows,
                                                                 ColumnRangeSelection columnRangeSelection,
@@ -477,6 +395,56 @@
             return getPostfilteredColumns(tableRef, batchColumnRangeSelection, row, rawIterator);
         });
         return Iterators.concat(postfiltered);
+    }
+
+    private Iterator<Map.Entry<Cell, byte[]>> getPostfilteredColumns(
+            TableReference tableRef,
+            BatchColumnRangeSelection batchColumnRangeSelection,
+            byte[] row,
+            RowColumnRangeIterator rawIterator) {
+        Iterator<Map.Entry<Cell, byte[]>> postfilterIterator =
+                getRowColumnRangePostfiltered(tableRef, row, batchColumnRangeSelection, rawIterator);
+        SortedMap<Cell, byte[]> localWrites = getLocalWritesForColumnRange(tableRef, batchColumnRangeSelection, row);
+        Iterator<Map.Entry<Cell, byte[]>> localIterator = localWrites.entrySet().iterator();
+        Iterator<Map.Entry<Cell, byte[]>> mergedIterator =
+                IteratorUtils.mergeIterators(localIterator,
+                        postfilterIterator,
+                        Ordering.from(UnsignedBytes.lexicographicalComparator())
+                                .onResultOf(entry -> entry.getKey().getColumnName()),
+                        from -> from.getLhSide());
+        // Filter empty columns.
+        return Iterators.filter(mergedIterator, entry -> entry.getValue().length > 0);
+    }
+
+    private Iterator<Map.Entry<Cell, byte[]>> getRowColumnRangePostfiltered(
+            TableReference tableRef,
+            byte[] row,
+            BatchColumnRangeSelection columnRangeSelection,
+            RowColumnRangeIterator rawIterator) {
+        ColumnRangeBatchProvider batchProvider = new ColumnRangeBatchProvider(
+                keyValueService, tableRef, row, columnRangeSelection, getStartTimestamp());
+        BatchSizeIncreasingIterator<Map.Entry<Cell, Value>> batchIterator = new BatchSizeIncreasingIterator<>(
+                batchProvider, columnRangeSelection.getBatchHint(), ClosableIterators.wrap(rawIterator));
+        Iterator<Iterator<Map.Entry<Cell, byte[]>>> postfilteredBatches =
+                new AbstractIterator<Iterator<Map.Entry<Cell, byte[]>>>() {
+            @Override
+            protected Iterator<Map.Entry<Cell, byte[]>> computeNext() {
+                ImmutableMap.Builder<Cell, Value> rawBuilder = ImmutableMap.builder();
+                List<Map.Entry<Cell, Value>> batch = batchIterator.getBatch();
+                for (Map.Entry<Cell, Value> result : batch) {
+                    rawBuilder.put(result);
+                }
+                Map<Cell, Value> raw = rawBuilder.build();
+                if (raw.isEmpty()) {
+                    return endOfData();
+                }
+                Map<Cell, byte[]> post = new LinkedHashMap<>();
+                getWithPostfiltering(tableRef, raw, post, Value.GET_VALUE);
+                batchIterator.markNumResultsNotDeleted(post.keySet().size());
+                return post.entrySet().iterator();
+            }
+        };
+        return Iterators.concat(postfilteredBatches);
     }
 
     /**
@@ -528,12 +496,9 @@
     }
 
     @Override
-    public SortedMap<byte[], RowResult<byte[]>> getRowsIgnoringLocalWrites(TableReference tableRef, Iterable<byte[]> rows) {
-=======
     public SortedMap<byte[], RowResult<byte[]>> getRowsIgnoringLocalWrites(
             TableReference tableRef,
             Iterable<byte[]> rows) {
->>>>>>> 364f0fba
         checkGetPreconditions(tableRef);
         if (Iterables.isEmpty(rows)) {
             return AbstractTransaction.EMPTY_SORTED_ROWS;
@@ -891,14 +856,10 @@
         return writes;
     }
 
-<<<<<<< HEAD
-    private SortedMap<Cell, byte[]> getLocalWritesForColumnRange(TableReference tableRef, BatchColumnRangeSelection columnRangeSelection, byte[] row) {
-=======
     private SortedMap<Cell, byte[]> getLocalWritesForColumnRange(
             TableReference tableRef,
-            ColumnRangeSelection columnRangeSelection,
+            BatchColumnRangeSelection columnRangeSelection,
             byte[] row) {
->>>>>>> 364f0fba
         SortedMap<Cell, byte[]> writes = getLocalWrites(tableRef);
         Cell startCell;
         if (columnRangeSelection.getStartCol().length != 0) {
